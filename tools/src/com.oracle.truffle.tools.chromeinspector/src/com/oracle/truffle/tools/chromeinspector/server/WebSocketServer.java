--- conflicted
+++ resolved
@@ -160,16 +160,10 @@
             log.println("CLIENT ws connection opened, resource = " + descriptor + ", context = " + session);
             log.flush();
         }
-<<<<<<< HEAD
-        if (context != null) {
-            // Do the initial break for the first time only, do not break on reconnect
-            boolean debugBreak = Boolean.TRUE.equals(DEBUG_BRK.remove(descriptor));
-=======
         if (session != null) {
             // Do the initial break for the first time only, do not break on reconnect
             boolean debugBreak = Boolean.TRUE.equals(session.getDebugBrkAndReset());
             TruffleExecutionContext context = session.getContext();
->>>>>>> ef56566a
             RuntimeDomain runtime = new TruffleRuntime(context);
             DebuggerDomain debugger = new TruffleDebugger(context, debugBreak);
             ProfilerDomain profiler = new TruffleProfiler(context, session.getConnectionWatcher());
