--- conflicted
+++ resolved
@@ -35,20 +35,12 @@
 * [LLVM toolchain](llvm/README.md) --  a set of tools and APIs for compiling native programs to bitcode that can be executed on GraalVM
 
 Runtimes:
-<<<<<<< HEAD
-* [Node.js](/reference-manual/js/) -- Node.js 14.17.6 compatible
-* [Python](/python/README.md) -- Python 3.8.5 compatible
-* [Ruby](/ruby/README.md) -- Ruby 2.7.4 compatible
-* [R](/r/README.md) -- GNU R 4.0.3 compatible
-* [Wasm](/wasm/README.md) -- WebAssembly (Wasm)
-=======
 * [Java on Truffle](java-on-truffle/README.md) -- a Java Virtual Machine implementation based on a Truffle interpreter for GraalVM
 * [Node.js](js/README.md) -- Node.js 14.16.1 compatible
 * [Python](python/README.md) -- Python 3.8.5-compatible
 * [Ruby](ruby/README.md) -- Ruby 2.7.3-compatible
 * [R](r/README.md) -- GNU R 4.0.3-compatible
 * [Wasm](wasm/README.md) -- WebAssembly (Wasm)
->>>>>>> 7bc06f81
 
 GraalVM Updater verifies whether or not the version of a component is appropriate for the current GraalVM installation.
 Components are released for each GraalVM distribution with respective updates, and those downloaded for previous release(s) cannot be used with newer ones.
@@ -71,10 +63,6 @@
 ```shell
 gu install ruby
 ```
-<<<<<<< HEAD
-=======
-
->>>>>>> 7bc06f81
 GraalVM Updater first downloads the list of components, then uses the information in the list to download the actual component package, then installs it.
 To see more verbose output during the installation, like the download progress bar, print versions, and dependency information, use the `-v` (`--verbose`) switch.
 
@@ -275,12 +263,7 @@
 
 ### Working without Internet Access
 
-<<<<<<< HEAD
 If your machine cannot access and download the catalog and components from the Internet, either because it is behind a proxy, or for security reasons, GraalVM Updater can install components from a local directory, or a directory on a network share accessible on the target machine.
-=======
-If your machine cannot access and download the catalog and components from the Internet, either because it is behind a proxy, or for security reasons,
-GraalVM Updater can install components from a local directory, or a directory on a network share accessible on the target machine.
->>>>>>> 7bc06f81
 
 You need to prepare a directory, download all components that you want to install and their dependencies (in case they require other GraalVM components to work) into that directory.
 
