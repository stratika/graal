--- conflicted
+++ resolved
@@ -26,11 +26,6 @@
 import java.util.Collection;
 import java.util.LinkedList;
 import java.util.List;
-<<<<<<< HEAD
-import java.util.Map;
-import java.util.Set;
-=======
->>>>>>> 8f1ad406
 
 import org.graalvm.compiler.core.common.cfg.Loop;
 import org.graalvm.compiler.debug.Debug;
@@ -43,18 +38,12 @@
 import org.graalvm.util.CollectionFactory;
 import org.graalvm.util.Equivalence;
 import org.graalvm.util.EconomicMap;
+import org.graalvm.util.EconomicSet;
 
 public class LoopsData {
-<<<<<<< HEAD
-    private final Map<LoopBeginNode, LoopEx> loopBeginToEx = NodeCollectionsFactory.newIdentityMap();
+    private final EconomicMap<LoopBeginNode, LoopEx> loopBeginToEx = CollectionFactory.newMap(Equivalence.IDENTITY);
     private final ControlFlowGraph cfg;
     private final List<LoopEx> loops;
-=======
-
-    private EconomicMap<Loop<?>, LoopEx> loopToEx = CollectionFactory.newMap(Equivalence.IDENTITY);
-    private EconomicMap<LoopBeginNode, LoopEx> loopBeginToEx = CollectionFactory.newMap(Equivalence.IDENTITY);
-    private ControlFlowGraph cfg;
->>>>>>> 8f1ad406
 
     @SuppressWarnings("try")
     public LoopsData(final StructuredGraph graph) {
@@ -76,7 +65,7 @@
      * Checks that loops are ordered such that outer loops appear first.
      */
     private static boolean checkLoopOrder(Iterable<Loop<Block>> loops) {
-        Set<Loop<Block>> seen = CollectionsFactory.newSet();
+        EconomicSet<Loop<Block>> seen = CollectionFactory.newSet(Equivalence.IDENTITY);
         for (Loop<Block> loop : loops) {
             if (loop.getParent() != null && !seen.contains(loop.getParent())) {
                 return false;
@@ -87,10 +76,9 @@
     }
 
     public LoopEx loop(Loop<Block> loop) {
-        return loopBeginToEx.get(loop.getHeader().getBeginNode());
+        return loopBeginToEx.get((LoopBeginNode) loop.getHeader().getBeginNode());
     }
 
-<<<<<<< HEAD
     public LoopEx loop(LoopBeginNode loopBegin) {
         return loopBeginToEx.get(loopBegin);
     }
@@ -100,39 +88,6 @@
     }
 
     public List<LoopEx> outerFirst() {
-=======
-    public Iterable<LoopEx> loops() {
-        return loopToEx.getValues();
-    }
-
-    public List<LoopEx> outerFirst() {
-        ArrayList<LoopEx> loops = new ArrayList<>();
-        for (LoopEx l : loops()) {
-            loops.add(l);
-        }
-        Collections.sort(loops, new Comparator<LoopEx>() {
-
-            @Override
-            public int compare(LoopEx o1, LoopEx o2) {
-                return o1.loop().getDepth() - o2.loop().getDepth();
-            }
-        });
-        return loops;
-    }
-
-    public List<LoopEx> innerFirst() {
-        ArrayList<LoopEx> loops = new ArrayList<>();
-        for (LoopEx l : loops()) {
-            loops.add(l);
-        }
-        Collections.sort(loops, new Comparator<LoopEx>() {
-
-            @Override
-            public int compare(LoopEx o1, LoopEx o2) {
-                return o2.loop().getDepth() - o1.loop().getDepth();
-            }
-        });
->>>>>>> 8f1ad406
         return loops;
     }
 
