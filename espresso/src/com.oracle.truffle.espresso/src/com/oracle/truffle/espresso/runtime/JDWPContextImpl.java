--- conflicted
+++ resolved
@@ -70,16 +70,13 @@
 import com.oracle.truffle.espresso.nodes.EspressoRootNode;
 import com.oracle.truffle.espresso.nodes.quick.QuickNode;
 import com.oracle.truffle.espresso.nodes.quick.interop.ForeignArrayUtils;
-<<<<<<< HEAD
 import com.oracle.truffle.espresso.redefinition.ChangePacket;
 import com.oracle.truffle.espresso.redefinition.ClassRedefinition;
 import com.oracle.truffle.espresso.redefinition.HotSwapClassInfo;
 import com.oracle.truffle.espresso.redefinition.InnerClassRedefiner;
 import com.oracle.truffle.espresso.redefinition.RedefintionNotSupportedException;
 import com.oracle.truffle.espresso.redefinition.plugins.impl.RedefinitionPluginHandler;
-=======
 import com.oracle.truffle.espresso.runtime.dispatch.EspressoInterop;
->>>>>>> 8d925015
 import com.oracle.truffle.espresso.substitutions.Target_java_lang_Thread;
 
 public final class JDWPContextImpl implements JDWPContext {
@@ -707,11 +704,10 @@
     }
 
     @Override
-<<<<<<< HEAD
     public boolean isSystemThread(Thread hostThread) {
         return hostThread == reloaderThread;
     }
-=======
+
     public long getBCI(Node rawNode, Frame frame) {
         Node node = getInstrumentableNode(rawNode);
         if (node == null) {
@@ -720,14 +716,6 @@
         EspressoInstrumentableNode instrumentableNode = (EspressoInstrumentableNode) node;
         return instrumentableNode.getCurrentBCI(frame);
     }
-
-    @Override
-    public synchronized int redefineClasses(RedefineInfo[] redefineInfos) {
-        try {
-            JDWPLogger.log("Redefining %d classes", JDWPLogger.LogLevel.REDEFINE, redefineInfos.length);
-            // list of sub classes that needs to refresh things like vtable
-            List<ObjectKlass> refreshSubClasses = new ArrayList<>();
->>>>>>> 8d925015
 
     @Override
     public void setTruffleContext(TruffleContext con) {
