# Java Native Interface (JNI) in Native Image

JNI is a native API that enables Java code to interact with native code and vice versa.
This page gives an overview of the JNI implementation in Native Image.

See also the [guide on assisted configuration of Java resources and other dynamic features](Configuration.md#assisted-configuration-of-native-image-builds).

## Integration
JNI support is enabled by default and built into Native Image builds. Individual classes, methods, and fields that should be accessible via JNI must be specified during native image generation in a configuration file (read below).

## Linking
Java code can load native code from a shared object with `System.loadLibrary()`.
Alternatively, native code can load the JVM's native library and attach to its Java environment using JNI's Invocation API.
The Native Image JNI implementation supports both approaches.

## Reflection
JNI supports looking up classes by their names, and looking up methods and fields by their names and signatures.
This requires keeping the necessary metadata for these lookups around.
The native image builder must know beforehand which items will be looked up in case they might not be reachable otherwise and therefore would not be included in the native image.
Moreover, the native image builder must generate call wrapper code ahead-of-time for any method that can be called via JNI.
Therefore, specifying a concise list of items that need to be accessible via JNI guarantees their availability and allows for a smaller footprint.
Such a list can be specified with the following image build argument:
```shell
-H:JNIConfigurationFiles=/path/to/jniconfig
```
Here, `jniconfig` is a JSON configuration file.
The syntax is the same as for reflection configuration files, which are described on the [Reflection Use](Reflection.md) page.

The native image builder generates JNI reflection metadata for all classes, methods, and fields referenced in the configuration file.
More than one JNI configuration can be used by specifying multiple paths for `JNIConfigurationFiles` and separating them with `,`.
Also, `-H:JNIConfigurationResources` can be specified to load one or several configuration files from the image build's class path, such as from a JAR file.

Alternatively, a custom `Feature` implementation can register program elements before and during the analysis phase of the native image build using the `JNIRuntimeAccess` class. For example:
```java
@AutomaticFeature
class JNIRegistrationFeature implements Feature {
  public void beforeAnalysis(BeforeAnalysisAccess access) {
    try {
      JNIRuntimeAccess.register(String.class);
      JNIRuntimeAccess.reg
      ister(String.class.getDeclaredField("value"));
      JNIRuntimeAccess.register(String.class.getDeclaredField("hash"));
      JNIRuntimeAccess.register(String.class.getDeclaredConstructor(char[].class));
      JNIRuntimeAccess.register(String.class.getDeclaredMethod("charAt", int.class));
      JNIRuntimeAccess.register(String.class.getDeclaredMethod("format", String.class, Object[].class));
      JNIRuntimeAccess.register(String.CaseInsensitiveComparator.class);
      JNIRuntimeAccess.register(String.CaseInsensitiveComparator.class.getDeclaredMethod("compare", String.class, String.class));
    } catch (NoSuchMethodException | NoSuchFieldException e) { ... }
  }
}
```

## Object Handles
JNI does not permit direct access to Java objects.
Instead, JNI provides word-sized object handles that can be passed to JNI functions to access objects indirectly.
Local handles are only valid for the duration of a native call and only in the caller's thread, while global handles are valid across threads and remain valid until they are destroyed explicitly.
The handle 0 represents `NULL`.

Native Image implements local handles with a thread-local, growing array of referenced objects, where the index in the array is the handle value.
A "finger" points to where the next handle will be allocated.
Native calls can be nested, so before a native method is invoked, the call stub pushes the current finger on a stack, and after it returns, it restores the old finger from the stack and nullifies all object references from the call in the array.

Global handles are implemented using a variable number of object arrays in which referenced objects are inserted and nullified using atomic operations.
A global handle's value is a negative integer that is determined from the index of the containing array and the index within the array.
Therefore, the JNI code can distinguish local and global handles by only looking at their sign.
The analysis is not obstructed by object handles because it can observe the entire flow of object references and the handles that are passed to native code are only numeric values.

## Java-to-Native Method Calls
Methods declared with the `native` keyword have a JNI-compliant implementation in native code, but can be called like any other Java method. For example:

```
// Java declaration
native int[] sort0(int[] array);
// native declaration with JNI name mangling
jintArray JNICALL Java_org_example_sorter_IntSorter_sort0(JNIEnv *env, jobject this, jintArray array)
```

When the image build encounters a method that is declared native, it generates a graph with a wrapper that performs the transition to native code and back, adds the `JNIEnv*` and `this` arguments, boxes any object arguments in handles, and in case of an object return type, unboxes the returned handle.

The actual native call target address can only be determined at run time.
Therefore, the native image builder also creates an extra linkage object in the reflection metadata of native-declared methods.
When a native method is called, the call wrapper looks up the matching symbol in all loaded libraries and stores the resolved address in the linkage object for future calls.
Alternatively, instead of requiring symbols that conform to JNI name mangling scheme, Native Image also supports the `RegisterNatives` JNI function to explicitly provide code addresses for native methods.

## JNI Functions
JNI provides a set of functions that native code can use to interact with Java code.
<<<<<<< HEAD
Substrate VM implements these functions using `@CEntryPoint`, for example:
```c
=======
Native Image implements these functions using `@CEntryPoint`. For example:
```
>>>>>>> 5dace0c6
@CEntryPoint(...) private static void DeleteGlobalRef(JNIEnvironment env, JNIObjectHandle globalRef) { /* setup; */ JNIGlobalHandles.singleton().delete(globalRef); }
```
JNI specifies that these functions are provided via function pointers in a C struct that is accessible via the `JNIEnv*` argument.
The automatic initialization of this struct is prepared during the native image build.

## Native-to-Java Method Calls
Native code can invoke Java methods by first obtaining a `jmethodID` for the target method, and then using one of the `Call<Type>Method`, `CallStatic<Type>Method` or `CallNonvirtual<Type>Method` functions for the invocation.
Each of these `Call...` functions is also available in a `Call...MethodA` and a `Call...MethodV` variant, which take arguments as an array or as a `va_list` instead of variadic arguments. For example:
```c
jmethodID intcomparator_compare_method = (*env)->GetMethodID(env, intcomparator_class, "compare", "(II)I");
jint result = (*env)->CallIntMethod(env, this, intcomparator_compare_method, a, b);
```
The native image builder generates call wrappers for each method that can be called via JNI according to the provided JNI configuration.
The call wrappers conform to the signature of the JNI `Call...` functions that are appropriate for the method.
The wrappers perform the transition to Java code and back, adapt the argument list to the target Java method's signature, unbox any passed object handles, and if necessary, box the return type in an object handle.

Each method that can be called via JNI has a reflection metadata object.
The address of this object is used as the method's `jmethodID`.
The metadata object contains the addresses of all of the method's generated call wrappers.
Because each call wrapper conforms precisely to the corresponding `Call...` function signature, the `Call...` functions themselves are nothing more than an unconditional jump to the appropriate call wrapper based on the passed `jmethodID`.
As another optimization, the call wrappers are able to efficiently restore the current thread's Java context from the `JNIEnv*` argument.

## Object Creation
JNI provides two ways of creating Java objects, either by calling `AllocObject` to allocate memory and then using `CallVoidMethod` to invoke the constructor, or by using `NewObject` to create and initialize the object in a single step (or variants `NewObjectA` or `NewObjectV`). For example:
```c
jclass calendarClass = (*env)->FindClass(env, "java/util/GregorianCalendar");
jmethodID ctor = (*env)->GetMethodID(env, calendarClass, "<init>", "(IIIIII)V");
jobject firstObject = (*env)->AllocObject(env, calendarClass);
(*env)->CallVoidMethod(env, obj, ctor, year, month, dayOfMonth, hourOfDay, minute, second);
jobject secondObject = (*env)->NewObject(env, calendarClass, ctor, year, month, dayOfMonth, hourOfDay, minute, second);
```
Native Image supports both approaches.
The constructor must be included in the JNI configuration with a method name of `<init>`.
Instead of generating additional call wrappers for `NewObject`, the regular `CallVoidMethod` wrapper is reused and detects when it is called via `NewObject` because it is passed the `Class` object of the target class.
In that case, the call wrapper allocates a new instance before invoking the actual constructor.

## Field Accesses
Native code can access a Java field by obtaining its `jfieldID` and then using one of the `Get<Type>Field`, `Set<Type>Field`, `GetStatic<Type>Field` or `SetStatic<Type>Field` functions. For example:
```c
jfieldID intsorter_comparator_field = (*env)->GetFieldID(env, intsorter_class, "comparator", "Lorg/example/sorter/IntComparator;");
jobject value = (*env)->GetObjectField(env, self, intsorter_comparator_field);
```

For a field that is accessible via JNI, its offset within an object (or within the static field area) is stored in the reflection metadata and is used as its `jfieldID`.
The native image builder generates accessor methods for fields of all primitive types and for object fields.
These accessor methods perform the transition to Java code and back, and use unsafe loads or stores to directly manipulate the field value.
Because the analysis cannot observe assignments of object fields via JNI, it assumes that any subtype of the field's declared type can occur in a field that is accessible via JNI.

JNI also permits writing fields that are declared `final`, which must be enabled for individual fields with an `allowWrite` property in the configuration file.
However, code accessing final fields might not observe changes of final field values in the same way as for non-final fields because of optimizations.

## Exceptions
JNI specifies that exceptions in Java code that are the result of a call from native code must be caught and retained.
In Native Image, this is done in the native-to-Java call wrappers and in the implementation of JNI functions.
Native code can then query and clear a pending exception with the `ExceptionCheck`, `ExceptionOccurred`, `ExceptionDescribe`, and `ExceptionClear` functions.
Native code can also throw exceptions with `Throw`, `ThrowNew`, or `FatalError`.
When an exception remains unhandled in native code or the native code itself throws an exception, the Java-to-native call wrapper rethrows that exception upon reentering Java code.

## Monitors
JNI declares the functions `MonitorEnter` and `MonitorExit` to acquire and release the intrinsic lock of an object.
Native Image provides implementations of these functions.
However, the native image build directly assigns intrinsic locks only to objects of classes which the analysis can observe as being used in Java `synchronized` statements and with `wait()`, `notify()` and `notifyAll()`.
For other objects, synchronization falls back on a slower mechanism which uses a map to store lock associations, which itself needs synchronization.
For that reason, it can be beneficial to wrap synchronization in Java code.

## java.lang.reflect Support
The JNI functions `FromReflectedMethod` and `ToReflectedMethod` can be used to obtain the corresponding `jmethodID` to a `java.lang.reflect.Method`, or to a `java.lang.reflect.Constructor` object, and vice versa.
The functions `FromReflectedField` and `ToReflectedField` convert between `jfieldID` and `java.lang.reflect.Field`.
In order to use these functions, [reflection support](Reflection.md) must be enabled and the methods and fields in question must be included in the reflection configuration, which is specified with `-H:ReflectionConfigurationFiles=`.<|MERGE_RESOLUTION|>--- conflicted
+++ resolved
@@ -84,13 +84,8 @@
 
 ## JNI Functions
 JNI provides a set of functions that native code can use to interact with Java code.
-<<<<<<< HEAD
 Substrate VM implements these functions using `@CEntryPoint`, for example:
 ```c
-=======
-Native Image implements these functions using `@CEntryPoint`. For example:
-```
->>>>>>> 5dace0c6
 @CEntryPoint(...) private static void DeleteGlobalRef(JNIEnvironment env, JNIObjectHandle globalRef) { /* setup; */ JNIGlobalHandles.singleton().delete(globalRef); }
 ```
 JNI specifies that these functions are provided via function pointers in a C struct that is accessible via the `JNIEnv*` argument.
