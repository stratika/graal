/*
 * Copyright (c) 2012, 2013, Oracle and/or its affiliates. All rights reserved.
 * DO NOT ALTER OR REMOVE COPYRIGHT NOTICES OR THIS FILE HEADER.
 *
 * This code is free software; you can redistribute it and/or modify it
 * under the terms of the GNU General Public License version 2 only, as
 * published by the Free Software Foundation.
 *
 * This code is distributed in the hope that it will be useful, but WITHOUT
 * ANY WARRANTY; without even the implied warranty of MERCHANTABILITY or
 * FITNESS FOR A PARTICULAR PURPOSE.  See the GNU General Public License
 * version 2 for more details (a copy is included in the LICENSE file that
 * accompanied this code).
 *
 * You should have received a copy of the GNU General Public License version
 * 2 along with this work; if not, write to the Free Software Foundation,
 * Inc., 51 Franklin St, Fifth Floor, Boston, MA 02110-1301 USA.
 *
 * Please contact Oracle, 500 Oracle Parkway, Redwood Shores, CA 94065 USA
 * or visit www.oracle.com if you need additional information or have any
 * questions.
 */
package com.oracle.truffle.api;

import org.junit.After;
import org.junit.Assert;
import org.junit.Before;
import org.junit.Test;

import com.oracle.truffle.api.frame.FrameDescriptor;
import com.oracle.truffle.api.frame.FrameSlot;
import com.oracle.truffle.api.frame.FrameSlotKind;
import com.oracle.truffle.api.frame.FrameSlotTypeException;
import com.oracle.truffle.api.frame.VirtualFrame;
import com.oracle.truffle.api.nodes.Node;
import com.oracle.truffle.api.nodes.RootNode;
import com.oracle.truffle.api.nodes.UnexpectedResultException;
import com.oracle.truffle.api.utilities.InstrumentationTestMode;

/**
 * <h3>Specializing Return Types</h3>
 *
 * <p>
 * In order to avoid boxing and/or type casts on the return value of a node, the return value the
 * method for executing a node can have a specific type and need not be of type
 * {@link java.lang.Object}. For dynamically typed languages, this return type is something that
 * should be speculated on. When the speculation fails and the child node cannot return the
 * appropriate type of value, it can use an {@link UnexpectedResultException} to still pass the
 * result to the caller. In such a case, the caller must rewrite itself to a more general version in
 * order to avoid future failures of this kind.
 * </p>
 */
public class ReturnTypeSpecializationTest {

    @Before
    public void before() {
        InstrumentationTestMode.set(true);
    }

    @After
    public void after() {
        InstrumentationTestMode.set(false);
    }

    @Test
    public void test() {
        TruffleRuntime runtime = Truffle.getRuntime();
        FrameDescriptor frameDescriptor = new FrameDescriptor();
        FrameSlot slot = frameDescriptor.addFrameSlot("localVar", FrameSlotKind.Int);
        TestRootNode rootNode = new TestRootNode(frameDescriptor, new IntAssignLocal(slot, new StringTestChildNode()), new IntReadLocal(slot));
        CallTarget target = runtime.createCallTarget(rootNode);
        Assert.assertEquals(FrameSlotKind.Int, slot.getKind());
        Object result = target.call();
        Assert.assertEquals("42", result);
        Assert.assertEquals(FrameSlotKind.Object, slot.getKind());
    }

    class TestRootNode extends RootNode {

        @Child TestChildNode left;
        @Child TestChildNode right;

        TestRootNode(FrameDescriptor descriptor, TestChildNode left, TestChildNode right) {
            super(TestingLanguage.class, null, descriptor);
            this.left = left;
            this.right = right;
        }

        @Override
        public Object execute(VirtualFrame frame) {
            left.execute(frame);
            return right.execute(frame);
        }
    }

    abstract class TestChildNode extends Node {

<<<<<<< HEAD
        public TestChildNode() {
=======
        TestChildNode() {
            super(null);
>>>>>>> 67c4830f
        }

        abstract Object execute(VirtualFrame frame);

        int executeInt(VirtualFrame frame) throws UnexpectedResultException {
            Object result = execute(frame);
            if (result instanceof Integer) {
                return (Integer) result;
            }
            throw new UnexpectedResultException(result);
        }
    }

    abstract class FrameSlotNode extends TestChildNode {

        protected final FrameSlot slot;

        FrameSlotNode(FrameSlot slot) {
            this.slot = slot;
        }
    }

    class StringTestChildNode extends TestChildNode {

        @Override
        Object execute(VirtualFrame frame) {
            return "42";
        }

    }

    class IntAssignLocal extends FrameSlotNode {

        @Child private TestChildNode value;

        IntAssignLocal(FrameSlot slot, TestChildNode value) {
            super(slot);
            this.value = value;
        }

        @Override
        Object execute(VirtualFrame frame) {
            try {
                int result = value.executeInt(frame);
                frame.setInt(slot, result);
            } catch (UnexpectedResultException e) {
                slot.setKind(FrameSlotKind.Object);
                frame.setObject(slot, e.getResult());
                replace(new ObjectAssignLocal(slot, value));
            }
            return null;
        }
    }

    class ObjectAssignLocal extends FrameSlotNode {

        @Child private TestChildNode value;

        ObjectAssignLocal(FrameSlot slot, TestChildNode value) {
            super(slot);
            this.value = value;
        }

        @Override
        Object execute(VirtualFrame frame) {
            Object o = value.execute(frame);
            slot.setKind(FrameSlotKind.Object);
            frame.setObject(slot, o);
            return null;
        }
    }

    class IntReadLocal extends FrameSlotNode {

        IntReadLocal(FrameSlot slot) {
            super(slot);
        }

        @Override
        Object execute(VirtualFrame frame) {
            try {
                return frame.getInt(slot);
            } catch (FrameSlotTypeException e) {
                return replace(new ObjectReadLocal(slot)).execute(frame);
            }
        }

        @Override
        int executeInt(VirtualFrame frame) throws UnexpectedResultException {
            try {
                return frame.getInt(slot);
            } catch (FrameSlotTypeException e) {
                return replace(new ObjectReadLocal(slot)).executeInt(frame);
            }
        }
    }

    class ObjectReadLocal extends FrameSlotNode {

        ObjectReadLocal(FrameSlot slot) {
            super(slot);
        }

        @Override
        Object execute(VirtualFrame frame) {
            try {
                return frame.getObject(slot);
            } catch (FrameSlotTypeException e) {
                throw new IllegalStateException(e);
            }
        }
    }
}<|MERGE_RESOLUTION|>--- conflicted
+++ resolved
@@ -95,12 +95,7 @@
 
     abstract class TestChildNode extends Node {
 
-<<<<<<< HEAD
-        public TestChildNode() {
-=======
         TestChildNode() {
-            super(null);
->>>>>>> 67c4830f
         }
 
         abstract Object execute(VirtualFrame frame);
