--- conflicted
+++ resolved
@@ -19,11 +19,8 @@
 * Changed behavior of parameterized `Function<Object, Object>` conversion such that an `Object[]` argument is passed through to the guest function as a single array argument. Both raw `Function` and `Function<Object[], Object>` treat an `Object[]` as an array of arguments, like before.
 * Added `TruffleContext.pause()` and `TruffleContext.resume(Future<Void>)` to pause and resume execution for a truffle context, respectively.
 * Added `DebuggerSession.createPrimitiveValue()` to create a `DebugValue` from a primitive value. Use it instead of `DebugValue.set(primitiveValue)` which is now deprecated.
-<<<<<<< HEAD
 * Added support for iterators and hash maps to `DebugValue`. The added methods wraps the respective methods of `InteropLibrary`.
-=======
 * Added support for Truffle libraries to be prepared for AOT. See `ExportLibrary.useForAOT` or the `AOTTutorial` java class for further details.
->>>>>>> df672eef
 
 ## Version 21.1.0
 * Added methods into `Instrumenter` that create bindings to be attached later on. Added `EventBinding.attach()` method.
