# Truffle Changelog

This changelog summarizes major changes between Truffle versions relevant to languages implementors building upon the Truffle framework. The main focus is on APIs exported by Truffle.

## Version 21.2.0
* Added `TypeDescriptor.subtract(TypeDescriptor)` creating a new `TypeDescriptor` by removing the given type from a union or intersection type.
* Added `CompilerDirectives.blackhole(value)` which can be helpful for benchmarking.
* Added `TruffleLanguage#Env.registerOnDispose(Closeable)` registering `Closeable`s for automatic close on context dispose.
<<<<<<< HEAD
* Added `RootNode#countsTowardsStackTraceLimit()`, replacing `RootNode#isInternal()` as the criterion that determines whether a frame with the given root node counts towards the stack trace limit.
* Added `engine.UsePreInitializedContext` option which can be used to disable usage of pre-initialized context.
=======
* Added `MemoryFence`: provides methods for fine-grained control of memory ordering.
>>>>>>> 3039ac31

## Version 21.1.0
* Added methods into `Instrumenter` that create bindings to be attached later on. Added `EventBinding.attach()` method.
* Added `TruffleContext.isCancelling()` to check whether a truffle context is being cancelled.
* Added `TruffleInstrument.Env.calculateContextHeapSize(TruffleContext, long, AtomicBoolean)` to calculate the heap size retained by a a context.
* Added `ContextsListener.onLanguageContextCreate`, `ContextsListener.onLanguageContextCreateFailed`, `ContextsListener.onLanguageContextInitialize`, and `ContextsListener.onLanguageContextInitializeFailed`  to allow instruments to listen to language context creation start events, language context creation failure events, language context initialization start events, and language context initialization failure events, respectively.
* Added `CompilerDirectives.isExact(Object, Class)` to check whether a value is of an exact type. This method should be used instead of the `value != null && value.getClass() == exactClass` pattern.
* Added `Frame.clear(FrameSlot)`. This allows the compiler to reason about the liveness of local variables. Languages are recommended to use it when applicable.
* Added `@GenerateAOT` to support preparation for AOT specializing nodes. Read the (AOT tutorial)[https://github.com/oracle/graal/blob/master/truffle/docs/AOT.md] to get started with Truffle and AOT compilation.
* Profiles now can be disabled using `Profile.disable()` and reset using `Profile.reset()`.
* Added `--engine.CompileAOTOnCreate` option to trigger AOT compilation on call target create.
* Added new messages to `InteropLibrary` for interacting with buffer-like objects:
    * Added `hasBufferElements(Object)` that returns  `true` if this object supports buffer messages.
    * Added `isBufferWritable(Object)` that returns `true` if this object supports writing buffer elements.
    * Added `getBufferSize(Object)` to return the size of this buffer.
    * Added `readBufferByte(Object, long)`, `readBufferShort(Object, ByteOrder, long)`, `readBufferInt(Object, ByteOrder, long)`, `readBufferLong(Object, ByteOrder, long)`, `readBufferFloat(Object, ByteOrder, long)`  and `readBufferDouble(Object, ByteOrder, long)` to read a primitive from this buffer at the given index.
    * Added `writeBufferByte(Object, long, byte)`, `writeBufferShort(Object, ByteOrder, long, short)`, `writeBufferInt(Object, ByteOrder, long, int)`, `writeBufferLong(Object, ByteOrder, long, long)`, `writeBufferFloat(Object, ByteOrder, long, float)`  and `writeBufferDouble(Object, ByteOrder, long, double)` to write a primitive in this buffer at the given index (supported only if `isBufferWritable(Object)` returns `true`).
* Added `Shape.getLayoutClass()` as a replacement for `Shape.getLayout().getType()`. Returns the DynamicObject subclass provided to `Shape.Builder.layout`.
* Changed the default value of `--engine.MultiTier` from `false` to `true`. This should significantly improve the warmup time of Truffle interpreters.
* The native image build fails if a method known as not suitable for partial evaluation is reachable for runtime compilation. The check can be disabled by the `-H:-TruffleCheckBlackListedMethods` native image option.
* Added `ExactMath.truncate(float)` and `ExactMath.truncate(double)` methods to remove the decimal part (round toward zero) of a float or of a double respectively. These methods are intrinsified.
* Added `SuspendedEvent.prepareUnwindFrame(DebugStackFrame, Object)` to support forced early return values from a debugger.
* Added `DebugScope.convertRawValue(Class<? extends TruffleLanguage<?>>, Object)` to enable wrapping a raw guest language object into a DebugValue.
* Added new messages to the `InteropLibrary` to support iterables and iterators:
	* Added `hasIterator(Object)` that allows to specify that the receiver is an iterable.
    * Added `getIterator(Object)` to return the iterator for an iterable receiver.
    * Added `isIterator(Object)` that allows to specify that the receiver is an iterator.
    * Added `hasIteratorNextElement(Object)`  that allows to specify that the iterator receiver has element(s) to return by calling the `getIteratorNextElement(Object)` method.
    * Added `getIteratorNextElement(Object)` to return the current iterator element.
* Added `TruffleContext.leaveAndEnter(Node, Supplier)` to wait for another thread without triggering multithreading.
* Removed deprecated `TruffleLanguage.Env.getTruffleFile(String)`, `TruffleLanguage.Env.getTruffleFile(URI)` methods.
* Deprecated CompilationThreshold for prefered LastTierCompilationThreshold and SingleTierCompilationThreshold.
* Added new features to the DSL `@NodeChild` annotation:
    * Added `implicit` and `implicitCreate` attributes to allow implicit creation of child nodes by the parent factory method.
    * Added `allowUncached` and `uncached` attributes to allow using `@NodeChild` with `@GenerateUncached`.
* Added `TruffleLanguage.Env#getTruffleFileInternal(String, Predicate<TruffleFile>)` and `TruffleLanguage.Env#getTruffleFileInternal(URI, Predicate<TruffleFile>)` methods performing the guest language standard libraries check using a supplied predicate. These methods have a better performance compared to the `TruffleLanguage.Env#getInternalTruffleFile(String)` and `TruffleLanguage.Env#getInternalTruffleFile(URI)` as the guest language standard libraries check is performed only for files in the language home when IO is not enabled by the Context.
* Added `TruffleLanguage.Env.getLogger(String)` and `TruffleLanguage.Env.getLogger(Class<?>)` creating a context-bound logger. The returned `TruffleLogger` always uses a logging handler and options from Env's context and does not depend on being entered on any thread.
* Added new messages to the `InteropLibrary` to support hash maps:
	* Added `hasHashEntries(Object)` that allows to specify that the receiver provides hash entries.
	* Added `getHashSize(Object)` to return hash entries count.
	* Added `isHashEntryReadable(Object, Object)` that allows to specify that mapping for the given key exists and is readable.
	* Added `readHashValue(Object, Object)` to read the value for the specified key.
	* Added `readHashValueOrDefault(Object, Object, Object)` to read the value for the specified key or to return the default value when the mapping for the specified key does not exist.
	* Added `isHashEntryModifiable(Object, Object)` that allows to specify that mapping for the specified key exists and is writable.
	* Added `isHashEntryInsertable(Object, Object)` that allows to specify that mapping for the specified key does not exist and is writable.
	* Added `isHashEntryWritable(Object, Object)` that allows to specify that mapping is either modifiable or insertable.
	* Added `writeHashEntry(Object, Object, Object)` associating the specified value with the specified key.
	* Added `isHashEntryRemovable(Object, Object)` that allows to specify that mapping for the specified key exists and is removable.
	* Added `removeHashEntry(Object, Object)` removing the mapping for a given key.
	* Added `isHashEntryExisting(Object, Object)` that allows to specify that that mapping for a given key is existing.
	* Added `getHashEntriesIterator(Object)` to return the hash entries iterator.
    * Added `getHashKeysIterator(Object)` to return the hash keys iterator.
    * Added `getHashValuesIterator(Object)` to return the hash values iterator.
* Added `TypeDescriptor.HASH` and `TypeDescriptor.hash(TypeDescriptor, TypeDescriptor)` representing hash map types in the TCK.
* Added support for Truffle safepoints and thread local actions. See `TruffleSafepoint` and `ThreadLocalAction`. There is also a [tutorial](https://github.com/oracle/graal/blob/master/truffle/docs/Safepoints.md) that explains how to adopt and use in language or tool implementations.
* Make the Truffle NFI more modular.
    * Provide option `--language:nfi=none` for disabling native access via the Truffle NFI in native-image even if the NFI is included in the image (e.g. as dependency of another language).
    * Moved `trufflenfi.h` header from the JDK root include directory into the NFI language home (`languages/nfi/include`).

## Version 21.0.0
* If an `AbstractTruffleException` is thrown from the `ContextLocalFactory`, `ContextThreadLocalFactory` or event listener, which is called during the context enter, the exception interop messages are executed without a context being entered. The event listeners called during the context enter are:
    * `ThreadsActivationListener.onEnterThread(TruffleContext)`
    * `ThreadsListener.onThreadInitialized(TruffleContext, Thread)`
    * `TruffleInstrument.onCreate(Env)`
    * `TruffleLanguage.isThreadAccessAllowed(Thread, boolean)`
    * `TruffleLanguage.initializeMultiThreading(Object)`
    * `TruffleLanguage.initializeThread(Object, Thread)`
* Added `HostCompilerDirectives` for directives that guide the host compilations of Truffle interpreters.
    * `HostCompilerDirectives.BytecodeInterpreterSwitch` - to denote methods that contain the instruction-dispatch switch in bytecode interpreters
    * `HostCompilerDirectives.BytecodeInterpreterSwitchBoundary` - to denote methods that do not need to be inlined into the bytecode interpreter switch
* Truffle DSL generated nodes are no longer limited to 64 state bits. Use these state bits responsibly.
* Added support for explicitly selecting a host method overload using the signature in the form of comma-separated fully qualified parameter type names enclosed by parentheses (e.g. `methodName(f.q.TypeName,java.lang.String,int,int[])`).

## Version 20.3.0
* Added `RepeatingNode.initialLoopStatus` and `RepeatingNode.shouldContinue` to allow defining a custom loop continuation condition.
* Added new specialization utility to print detailed statistics about specialization instances and execution count. See [Specialization Statistics Tutorial](https://github.com/oracle/graal/blob/master/truffle/docs/SpecializationHistogram.md) for details on how to use it.
* Added new specialization compilation mode that ignores "fast path" specializations and generates calls only to "slow path" specializations. This mode is intended for testing purposes to increase tests coverage. See [Specialization testing documentation](https://github.com/oracle/graal/blob/master/truffle/docs/SpecializationTesting.md) for more details.
* Added [TruffleFile.readSymbolicLink](https://www.graalvm.org/truffle/javadoc/com/oracle/truffle/api/TruffleFile.html#readSymbolicLink--) method to read the symbolic link target.
* Added [ReportPolymorphism.Megamorphic](http://www.graalvm.org/truffle/javadoc/com/oracle/truffle/api/dsl/ReportPolymorphism.Megamorphic.html) annotation for expressing the "report only megamorphic specializations" use case when reporting polymorphism.
* Added new flags to inspect expansion during partial evaluation: `--engine.TraceMethodExpansion=truffleTier`, `--engine.TraceNodeExpansion=truffleTier`, `--engine.MethodExpansionStatistics=truffleTier` and `--engine.NodeExpansionStatistics=truffleTier`. Language implementations are encouraged to run with these flags enabled and investigate their output for unexpected results. See [Optimizing.md](https://github.com/oracle/graal/blob/master/truffle/docs/Optimizing.md) for details.
* Enabled by default the elastic allocation of Truffle compiler threads depending on the number of available processors, in both JVM and native modes. The old behavior, 1 or 2 compiler threads, can be explicitly enabled with `--engine.CompilerThreads=0`.
* Added `ThreadsActivationListener` to listen to thread enter and leave events in instruments.
* Added `TruffleInstrument.Env.getOptions(TruffleContext)` to retrieve context specific options for an instrument and `TruffleInstrument.getContextOptions()` to describe them. This is useful if an instrument wants to be configured per context. 
* Added `TruffleContext.isClosed()` to check whether a  truffle context is already closed. This is useful for instruments.
* Added `TruffleContext.closeCancelled` and `TruffleContext.closeResourceExhausted`  to allow instruments and language that create inner contexts to cancel the execution of a context.
* Added `TruffleContext.isActive` in addition to `TruffleContext.isEntered` and improved their documentation to indicate the difference.
* Added `ContextsListener.onContextResetLimit` to allow instruments to listen to context limit reset events from the polyglot API.
* All instances of `TruffleContext` accessible from instruments can now be closed by the instrument. Previously this was only possible for creators of the TruffleContext instance.
* Added the ability to create context and context thread locals in languages and instruments. See [ContextLocal](https://www.graalvm.org/truffle/javadoc/com/oracle/truffle/api/ContextLocal.html) and [ContextThreadLocal](https://www.graalvm.org/truffle/javadoc/com/oracle/truffle/api/ContextThreadLocal.html) for details.
* Removed the hard "maximum node count" splitting limit controlled by `TruffleSplittingMaxNumberOfSplitNodes` as well as the option itself.
* Removed polymorphism reporting from `DynamicObjectLibrary`. If the language wants to report polymorphism for a property access, it should do so manually using a cached specialization.
* The `iterations` for `LoopNode.reportLoopCount(source, iterations)` must now be >= 0.
* Added [NodeLibrary](https://www.graalvm.org/truffle/javadoc/com/oracle/truffle/api/interop/NodeLibrary.html), which provides guest language information associated with a particular Node location, local scope mainly and [TruffleLanguage.getScope](https://www.graalvm.org/truffle/javadoc/com/oracle/truffle/api/TruffleLanguage.html#getScope-C-) and [TruffleInstrument.Env.getScope](https://www.graalvm.org/truffle/javadoc/com/oracle/truffle/api/instrumentation/TruffleInstrument.Env.html#getScope-com.oracle.truffle.api.nodes.LanguageInfo-), which provides top scope object of a guest language.
* Deprecated com.oracle.truffle.api.Scope class and methods in TruffleLanguage and TruffleInstrument.Env, which provide the scope information through that class.
* Added scope information into InteropLibrary: [InteropLibrary.isScope](https://www.graalvm.org/truffle/javadoc/com/oracle/truffle/api/interop/InteropLibrary.html#isScope-java.lang.Object-), [InteropLibrary.hasScopeParent](https://www.graalvm.org/truffle/javadoc/com/oracle/truffle/api/interop/InteropLibrary.html#hasScopeParent-java.lang.Object-) and [InteropLibrary.getScopeParent](https://www.graalvm.org/truffle/javadoc/com/oracle/truffle/api/interop/InteropLibrary.html#getScopeParent-java.lang.Object-)
* Added utility method to find an instrumentable parent node [InstrumentableNode.findInstrumentableParent](https://www.graalvm.org/truffle/javadoc/com/oracle/truffle/api/instrumentation/InstrumentableNode.html#findInstrumentableParent-com.oracle.truffle.api.nodes.Node-).
* Deprecated `DebugScope.getArguments()` without replacement. This API was added without use-case.
* Added the [RootNode.isTrivial](https://www.graalvm.org/truffle/javadoc/com/oracle/truffle/api/nodes/RootNode.html#isTrivial) method, for specifying root nodes that are always more efficient to inline than not to.
* Added [ByteArraySupport](https://www.graalvm.org/truffle/javadoc/com/oracle/truffle/api/memory/ByteArraySupport.html): a helper class providing safe multi-byte primitive type accesses from byte arrays.
* Added a new base class for Truffle exceptions, see [AbstractTruffleException](https://www.graalvm.org/truffle/javadoc/com/oracle/truffle/api/exception/AbstractTruffleException.html). The original `TruffleException` has been deprecated. Added new interop messages for exception handling replacing the deprecated `TruffleException` methods.
* Added new messages to `InteropLibrary` related to exception handling:
    * Added `getExceptionType(Object)` that allows to specify the type of an exception, e.g. PARSE_ERROR. 
    * Added `isExceptionIncompleteSource(Object)` allows to specify whether the parse error contained unclosed brackets.
    * Added `getExceptionExitStatus(Object)` allows to specify the exit status of an exception of type EXIT.
    * Added `hasExceptionCause(Object)` and `getExceptionCause(Object)` to return the cause of this error
    * Added `hasExceptionStackTrace(Object)` and `getExceptionStackTrace(Object)` to return the guest stack this of this error. 
    * Added `hasExceptionMessage(Object)` and `getExceptionMessage(Object)` to provide an error message of the error.
    * Added `hasExecutableName(Object)` and `getExecutableName(Object)` to provide a method name similar to what was provided in `RootNode.getName()` but for executable objects.
    * Added `hasDeclaringMetaObject(Object)` and `getDeclaringMetaObject(Object)` to provide the meta object of the function. 
* Language implementations are recommended to perform the following steps to upgrade their exception implementation:
    * Convert non-internal guest language exceptions to `AbstractTruffleException`, internal errors should be refactored to no longer implement `TruffleException`.
    * Export new interop messages directly on the `AbstractTruffleException` subclass if necessary. Consider exporting `getExceptionType(Object)`, `getExceptionExitStatus(Object)` and `isExceptionIncompleteSource(Object)`. For other interop messages the default implementation should be sufficient for most use-cases. Consider using `@ExportLibrary(delegateTo=...)` to forward to a guest object stored inside of the exception.
    * Rewrite interop capable guest language try-catch nodes to the new interop pattern for handling exceptions. See `InteropLibrary#isException(Object)` for more information. 
    * Implement the new method `RootNode.translateStackTraceElement` which allows guest languages to transform stack trace elements to accessible guest objects for other languages.
    * Consider making executable interop objects of the guest language implement `InteropLibrary.hasExecutableName(Object)` and `InteropLibrary.hasDeclaringMetaObject(Object)`.
    * Make exception printing in the guest language use `InteropLibrary.getExceptionMessage(Object)`, `InteropLibrary.getExceptionCause(Object)` and `InteropLibrary.getExceptionStackTrace(Object)` for foreign exceptions to print them in the style of the language.
    * Make all exports of `InteropLibrary.throwException(Object)` throw an instance of `AbstractTruffleException`. This contract will be enforced in future versions when `TruffleException` will be removed.
    * Attention: Since [AbstractTruffleException](https://www.graalvm.org/truffle/javadoc/com/oracle/truffle/api/exception/AbstractTruffleException.html) is an abstract base class, not an interface, the exceptions the Truffle NFI throws do not extend UnsatisfiedLinkError anymore. This is an incompatible change for guest languages that relied on the exact exception class. The recommended fix is to catch AbstractTruffleException instead of UnsatisfiedLinkError.
* Added [TruffleInstrument.Env.getEnteredContext](https://www.graalvm.org/truffle/javadoc/com/oracle/truffle/api/instrumentation/TruffleInstrument.Env.html#getEnteredContext--) returning the entered `TruffleContext`.
* Added [DebuggerSession.setShowHostStackFrames](https://www.graalvm.org/truffle/javadoc/com/oracle/truffle/api/debug/DebuggerSession.html#setShowHostStackFrames-boolean-) and host `DebugStackFrame` and `DebugStackTraceElement`. This is useful for debugging of applications that use host interop.
* All Truffle Graal runtime options (-Dgraal.) which were deprecated in GraalVM 20.1 are removed. The Truffle runtime options are no longer specified as Graal options (-Dgraal.). The Graal options must be replaced by corresponding engine options specified using [polyglot API](https://www.graalvm.org/truffle/javadoc/org/graalvm/polyglot/Engine.Builder.html#option-java.lang.String-java.lang.String-).
* Deprecated the `com.oracle.truffle.api.object.dsl` API without replacement. The migration path is to use `DynamicObject` subclasses with the `com.oracle.truffle.api.object` API.
* A node parameter now needs to be provided to TruffleContext.enter() and TruffleContext.leave(Object). The overloads without node parameter are deprecated. This is useful to allow the runtime to compile the enter and leave code better if a node is passed as argument. 
* Added [DebuggerSession.suspendHere](https://www.graalvm.org/truffle/javadoc/com/oracle/truffle/api/debug/DebuggerSession.html#suspendHere-com.oracle.truffle.api.nodes.Node-) to suspend immediately at the current location of the current execution thread.
* Added [RootNode.prepareForAOT](https://www.graalvm.org/truffle/javadoc/com/oracle/truffle/api/nodes/RootNode.html#prepareForAOT) that allows to initialize root nodes for compilation that were not yet executed.
* Removed deprecation for `RootNode.getLanguage(Class<?>)`, it is still useful to efficiently access the associated language of a root node.
* Block node partial compilation is no longer eagerly triggered but only when the `--engine.MaximumGraalNodeCount` limit was reached once for a call target.
* Lifted the restriction that the dynamic type of a `DynamicObject` needs to be an instance of `ObjectType`, allowing any non-null object. Deprecated `Shape.getObjectType()` that has been replaced by `Shape.getDynamicType()`.
* Added [TruffleLanguage.Env.createHostAdapterClass](https://www.graalvm.org/truffle/javadoc/com/oracle/truffle/api/TruffleLanguage.Env.html#createHostAdapterClass-java.lang.Class:A-) to allow extending a host class and/or interfaces with a guest object via a generated host adapter class (JVM only).
* Deprecated the old truffle-node-count based inlining heuristic and related options (namely InliningNodeBudget and LanguageAgnosticInlining).
* Added `@GenerateLibrary.pushEncapsulatingNode()` that allows to configure whether encapsulating nodes are pushed or popped.

## Version 20.2.0
* Added new internal engine option `ShowInternalStackFrames` to show internal frames specific to the language implementation in stack traces.
* Added new identity APIs to `InteropLibrary`:
    * `hasIdentity(Object receiver)` to find out whether an object specifies identity
	* `isIdentical(Object receiver, Object other, InteropLibrary otherLib)` to compare the identity of two object
	* `isIdenticalOrUndefined(Object receiver, Object other)` export to specify the identity of an object.
	* `identityHashCode(Object receiver)` useful to implement maps that depend on identity.
* Added `TriState` utility class represents three states TRUE, FALSE and UNDEFINED.
* Added `InteropLibrary.getUncached()` and `InteropLibrary.getUncached(Object)` short-cut methods for convenience.
* Enabled by default the new inlining heuristic in which inlining budgets are based on Graal IR node counts and not Truffle Node counts.
* Added `ConditionProfile#create()` as an alias of `createBinaryProfile()` so it can be used like `@Cached ConditionProfile myProfile`. 
* Improved `AssumedValue` utility class: Code that reads the value but can not constant fold it does not need to deopt when the value changes.
* A `TruffleFile` for an empty path is no more resolved to the current working directory.
* Added [`SourceBuilder.canonicalizePath(boolean)`](https://www.graalvm.org/truffle/javadoc/com/oracle/truffle/api/source/Source.SourceBuilder.html) to control whether the `Source#getPath()` should be canonicalized.
* Deprecated and renamed `TruffleFile.getMimeType` to [TruffleFile.detectMimeType](https://www.graalvm.org/truffle/javadoc/com/oracle/truffle/api/TruffleFile.html#detectMimeType--). The new method no longer throws `IOException` but returns `null` instead.
* The languages are responsible for stopping and joining the stopped `Thread`s in the [TruffleLanguage.finalizeContext](https://www.graalvm.org/truffle/javadoc/com/oracle/truffle/api/TruffleLanguage.html#finalizeContext-C-).
* Added Truffle DSL `@Bind` annotation to common out expression for use in guards and specialization methods.
* Added the ability to disable adoption for DSL cached expressions with type node using `@Cached(value ="...", weak = true)`.
* Added an option not to adopt the parameter annotated by @Cached, using `@Cached(value ="...", adopt = false)`.
* Added `TruffleWeakReference` utility to be used on partial evaluated code paths instead of the default JDK `WeakReference`.
* Removed deprecated API in `com.oracle.truffle.api.source.Source`. The APIs were deprecated in 19.0.
* Added `CompilerDirectives.shouldNotReachHere()` as a short-cut for languages to indicate that a path should not be reachable neither in compiled nor interpreted code paths.
* All subclasses of `InteropException` do no longer provide a Java stack trace. They are intended to be thrown, immediately caught by the caller and not re-thrown. As a result they can now be allocated on compiled code paths and do no longer require a `@TruffleBoundary` or `transferToInterpreterAndInvalidate()` before use. Languages are encouraged to remove `@TruffleBoundary` annotations or leading `transferToInterpreterAndInvalidate()` method calls before interop exceptions are thrown. 
* All `InteropException` subclasses now offer a new `create` factory method to provide a cause. This cause should only be used if user provided guest application code caused the problem.
* The use of `InteropException.initCause` is now deprecated for performance reasons. Instead pass the cause when the `InteropException` is constructed. The method `initCause` will throw `UnsupportedOperationException` in future versions. Please validate all calls to `Throwable.initCause` for language or tool implementation code.
* Added [TruffleFile.isSameFile](https://www.graalvm.org/truffle/javadoc/com/oracle/truffle/api/TruffleFile.html#isSameFile-com.oracle.truffle.api.TruffleFile-java.nio.file.LinkOption...-) method to test if two `TruffleFile`s refer to the same physical file.
* Added new `EncapsulatingNodeReference` class to lookup read and write the current encapsulating node. Deprecated encapsulating node methods in `NodeUtil`.
* Added support for subclassing `DynamicObject` so that guest languages can directly base their object class hierarchy on it, add fields, and use `@ExportLibrary` on subclasses. Guest language object classes should implement `TruffleObject`.
* Added new [DynamicObjectLibrary](https://www.graalvm.org/truffle/javadoc/com/oracle/truffle/api/object/DynamicObjectLibrary.html) API for accessing and mutating properties and the shape of `DynamicObject` instances. This is the recommended API from now on. Other, low-level property access APIs will be deprecated and removed in a future release.

## Version 20.1.0
* Added `@GenerateLibrary(dynamicDispatchEnabled = false)` that allows to disable dynamic dispatch semantics for a library. The default is `true`.
* Added ability to load external default exports for libraries using a service provider. See `GenerateLibrary(defaultExportLookupEnabled = true)`.
* The use of `@NodeField` is now permitted in combination with `@GenerateUncached`, but it throws UnsupportedOperationException when it is used.
* It is now possible to specify a setter with `@NodeField`. The generated field then will be mutable.
* Removed deprecated interoperability APIs that were deprecated in 19.0.0. 
* Removed deprecated instrumentation APIs that were deprecated in 0.33
* The `PerformanceWarningsAreFatal` and `TracePerformanceWarnings` engine options take a comma separated list of performance warning types. Allowed warning types are `call` to enable virtual call warnings, `instanceof` to enable virtual instance of warnings and `store` to enables virtual store warnings. There are also `all` and `none` types to enable (disable) all performance warnings.
* Added [DebugValue#getRawValue()](https://www.graalvm.org/truffle/javadoc/com/oracle/truffle/api/debug/DebugValue.html) for raw guest language object lookup from same language.
* Added [DebugStackFrame#getRawNode()](https://www.graalvm.org/truffle/javadoc/com/oracle/truffle/api/debug/DebugStackFrame.html) for root node lookup from same language.
* Added [DebugException#getRawException()](https://www.graalvm.org/truffle/javadoc/com/oracle/truffle/api/debug/DebugException.html) for raw guest language exception lookup from same language.
* Added [DebugStackFrame#getRawFrame()](https://www.graalvm.org/truffle/javadoc/com/oracle/truffle/api/debug/DebugStackFrame.html) for underlying frame lookup from same language.
* Added `TruffleInstrument.Env.getPolyglotBindings()` that replaces now deprecated `TruffleInstrument.Env.getExportedSymbols()`.
* Added `@ExportLibrary(transitionLimit="3")` that allows the accepts condition of exported libraries to transition from true to false for a library created for a receiver instance. This is for example useful to export messages for array strategies. 
* Added `CompilationFailureAction` engine option which deprecates `CompilationExceptionsArePrinted `, `CompilationExceptionsAreThrown`, `CompilationExceptionsAreFatal` and `PerformanceWarningsAreFatal` options.
* Added `TreatPerformanceWarningsAsErrors` engine option which deprecates the `PerformanceWarningsAreFatal` option. To replace the `PerformanceWarningsAreFatal` option use the `TreatPerformanceWarningsAsErrors` with `CompilationFailureAction` set to `ExitVM`.
* Added `bailout` into performance warning kinds used by `TracePerformanceWarnings`, `PerformanceWarningsAreFatal` and `CompilationExceptionsAreFatal` options.
* Added [Option.deprecationMessage](https://www.graalvm.org/truffle/javadoc/com/oracle/truffle/api/Option.html#deprecationMessage--) to set the option deprecation reason.
* `engine.Mode` is now a supported option and no longer experimental.
* Added new meta-data APIs to `InteropLibrary`:
	* `has/getLanguage(Object receiver)` to access the original language of an object.
	* `has/getSourceLocation(Object receiver)` to access the source location of an object (e.g. of function or classes).
	* `toDisplayString(Object receiver, boolean allowsSideEffect)` to produce a human readable string.
	* `has/getMetaObject(Object receiver)` to access the meta-object of an object.
	* `isMetaObject(Object receiver)` to find out whether an object is a meta-object (e.g. Java class)
	* `getMetaQualifiedName(Object receiver)` to get the qualified name of the meta-object
	* `getMetaSimpleName(Object receiver)` to get the simple name of a the meta-object
	* `isMetaInstance(Object receiver, Object instance)` to check whether an object is an instance of a meta-object.
* Added `TruffleLanguage.getLanguageView` that allows to wrap values to add language specific information for primitive and foreign values.
* Added `TruffleLanguage.getScopedView` that allows to wrap values to add scoping and visibility to language values.
* Added `TruffleInstrument.Env.getScopedView` and `TruffleInstrument.Env.getLanguageView` to access language and scoped views from instruments.
* Added `TruffleInstrument.Env.getLanguageInfo` to convert language classes to `LanguageInfo`.
* Deprecated `TruffleLanguage.findMetaObject`, `TruffleLanguage.findSourceLocation`, `TruffleLanguage.toString` and `TruffleLanguage.isObjectOfLanguage`. Use the new interop APIs and language views as replacement.
* Added support for the value conversions of [DebugValue](https://www.graalvm.org/truffle/javadoc/com/oracle/truffle/api/debug/DebugValue.html) that provide the same functionality as value conversions on [Value](https://www.graalvm.org/sdk/javadoc/org/graalvm/polyglot/Value.html).
* Added [DebugValue#toDisplayString](https://www.graalvm.org/truffle/javadoc/com/oracle/truffle/api/debug/DebugValue.html#toDisplayString--) to convert the value to a language-specific string representation.
* Deprecated `DebugValue#as`, other conversion methods should be used instead.
* Clarify [InteropLibrary](https://www.graalvm.org/truffle/javadoc/com/oracle/truffle/api/interop/InteropLibrary.html) javadoc documentation of message exceptions. [UnsupportedMessageException](https://www.graalvm.org/truffle/javadoc/com/oracle/truffle/api/interop/UnsupportedMessageException.html) is thrown when the operation is never supported for the given receiver type. In other cases [UnknownIdentifierException](https://www.graalvm.org/truffle/javadoc/com/oracle/truffle/api/interop/UnknownIdentifierException.html) or [InvalidArrayIndexException](https://www.graalvm.org/truffle/javadoc/com/oracle/truffle/api/interop/InvalidArrayIndexException.html) are thrown.
* Added [TruffleLanguage.Env.initializeLanguage](https://www.graalvm.org/truffle/javadoc/com/oracle/truffle/api/TruffleLanguage.Env.html#initializeLanguage-com.oracle.truffle.api.nodes.LanguageInfo-) method to force language initialization.
* Values of `NAME` properties of [ReadVariableTag](https://www.graalvm.org/truffle/javadoc/com/oracle/truffle/api/instrumentation/StandardTags.ReadVariableTag.html#NAME) and [WriteVariableTag](https://www.graalvm.org/truffle/javadoc/com/oracle/truffle/api/instrumentation/StandardTags.WriteVariableTag.html#NAME) extended to allow an object or an array of objects with name and source location.
* Added support for asynchronous stack traces: [TruffleLanguage.Env.getAsynchronousStackDepth()](https://www.graalvm.org/truffle/javadoc/com/oracle/truffle/api/TruffleLanguage.Env.html#getAsynchronousStackDepth--), [RootNode.findAsynchronousFrames()](https://www.graalvm.org/truffle/javadoc/com/oracle/truffle/api/nodes/RootNode.html#findAsynchronousFrames-com.oracle.truffle.api.frame.Frame-), [TruffleInstrument.Env.setAsynchronousStackDepth()](https://www.graalvm.org/truffle/javadoc/com/oracle/truffle/api/instrumentation/TruffleInstrument.Env.html#setAsynchronousStackDepth-int-), [TruffleStackTrace.getAsynchronousStackTrace()](https://www.graalvm.org/truffle/javadoc/com/oracle/truffle/api/TruffleStackTrace.html#getAsynchronousStackTrace-com.oracle.truffle.api.CallTarget-com.oracle.truffle.api.frame.Frame-), [DebuggerSession.setAsynchronousStackDepth()](https://www.graalvm.org/truffle/javadoc/com/oracle/truffle/api/debug/DebuggerSession.html#setAsynchronousStackDepth-int-), [SuspendedEvent.getAsynchronousStacks()](https://www.graalvm.org/truffle/javadoc/com/oracle/truffle/api/debug/SuspendedEvent.html#getAsynchronousStacks--), [DebugException.getDebugAsynchronousStacks()](https://www.graalvm.org/truffle/javadoc/com/oracle/truffle/api/debug/DebugException.html#getDebugAsynchronousStacks--).

## Version 20.0.0
* Add [Layout#dispatch()](https://www.graalvm.org/truffle/javadoc/com/oracle/truffle/api/object/dsl/Layout.html#dispatch--) to be able to generate override of `ObjectType#dispatch()` method in the generated inner \*Type class.
* Deprecated engine options engine.InvalidationReprofileCount and engine.ReplaceReprofileCount. They no longer have any effect. There is no longer reprofiling after compilation. 
* Added [DebuggerSession.{suspend(), suspendAll,resume()}](https://www.graalvm.org/truffle/javadoc/com/oracle/truffle/api/debug/DebuggerSession.html) to allow suspending and resuming threads.
* Add new loop explosion mode [LoopExplosionKind#FULL_UNROLL_UNTIL_RETURN](https://www.graalvm.org/truffle/javadoc/com/oracle/truffle/api/nodes/ExplodeLoop.LoopExplosionKind.html#FULL_UNROLL_UNTIL_RETURN), which can be used to duplicate loop exits during unrolling until function returns.
* The default [LoopExplosionKind](https://www.graalvm.org/truffle/javadoc/com/oracle/truffle/api/nodes/ExplodeLoop.LoopExplosionKind.html) for `@ExplodeLoop` changed from `FULL_UNROLL` to `FULL_UNROLL_UNTIL_RETURN`, which we believe is more intuitive. We recommend reviewing your usages of `@ExplodeLoop`, especially those with `return`, `break` and `try/catch` in the loop body as those might duplicate more code than before.
* The `TruffleCheckNeverPartOfCompilation` option when building a native image is now enabled by default, ensuring `neverPartOfCompilation()` is not reachable for runtime compilation. Use `CompilerDirectives.bailout()` if you want to test when a compilation fails, otherwise avoid `neverPartOfCompilation()` in code reachable for runtime compilation (e.g., by using `@TruffleBoundary`).
* The `DirectoryStream` created by a relative `TruffleFile` passes relative `TruffleFile`s into the `FileVisitor`, even when an explicit [current working directory was set](https://www.graalvm.org/truffle/javadoc/com/oracle/truffle/api/TruffleLanguage.Env.html#setCurrentWorkingDirectory-com.oracle.truffle.api.TruffleFile-).
* Added `DebuggerTester.startExecute()` that allows to execute an arbitrary sequence of commands on the background thread.
* Time specification in `InteropLibrary` relaxed to allow a fixed timezone when no date is present.
* `TruffleLogger.getLogger` throws an `IllegalArgumentException` when given `id` is not a valid language or instrument id.
* [Node#getEncapsulatingSourceSection()](https://www.graalvm.org/truffle/javadoc/com/oracle/truffle/api/nodes/Node.html#getEncapsulatingSourceSection--) is no longer a fast-path method, because `getSourceSection()` is not fast-path.
* The algorithm used to generate a unique [URI](https://www.graalvm.org/truffle/javadoc/com/oracle/truffle/api/source/Source.html#getURI--) for a `Source` built without an `URI` was changed to SHA-256.
* Added [ExportLibrary.delegateTo](https://www.graalvm.org/truffle/javadoc/com/oracle/truffle/api/library/ExportLibrary.html#delegateTo--) attribute that allows to delegate all messages of a library to value of a final delegate field. This can be used in combination with `ReflectionLibrary` to improve the ability to build wrappers.
* `ReadVariableTag` and `WriteVariableTag` added to [StandardTags](https://www.graalvm.org/truffle/javadoc/com/oracle/truffle/api/instrumentation/StandardTags.html).

* Truffle TCK now checks that instrumentable nodes are not used in the context of a Library.
* Getter to check whether [TruffleContext](https://www.graalvm.org/truffle/javadoc/com/oracle/truffle/api/TruffleContext.html#isEntered--) is activated or not.
* All Truffle Graal runtime options (-Dgraal.) will be deprecated with 20.1. The Truffle runtime options are no longer specified as Graal options (-Dgraal.). The Graal options must be replaced by corresponding engine options specified using [polyglot API](https://www.graalvm.org/truffle/javadoc/org/graalvm/polyglot/Engine.Builder.html#option-java.lang.String-java.lang.String-). The `TRUFFLE_STRICT_OPTION_DEPRECATION` environment variable can be used to detect usages of deprecated Graal options. When the `TRUFFLE_STRICT_OPTION_DEPRECATION` is set to `true` and the deprecated Graal option is used the Truffle runtime throws an exception listing the used deprecated options and corresponding replacements.


## Version 19.3.0
* Added ability to obtain an [Internal Truffle File](https://www.graalvm.org/truffle/javadoc/com/oracle/truffle/api/TruffleLanguage.Env.html#getInternalTruffleFile-java.lang.String-). The internal file is located in the language home directories and it's readable even when IO is not allowed by the Context.
* Deprecated `TruffleLanguage.Env.getTruffleFile` use [getInternalTruffleFile](https://www.graalvm.org/truffle/javadoc/com/oracle/truffle/api/TruffleLanguage.Env.html#getInternalTruffleFile-java.lang.String-) for language standard library files located in language home or [getPublicTruffleFile](https://www.graalvm.org/truffle/javadoc/com/oracle/truffle/api/TruffleLanguage.Env.html#getPublicTruffleFile-java.lang.String-) for user files.
* Added primitive specializations to `CompilerAsserts.partialEvaluationConstant()`.
* Added the new `execute` method to `LoopNode`, which allows loops to return values.
* Added support for temporary [files](https://www.graalvm.org/truffle/javadoc/com/oracle/truffle/api/TruffleLanguage.Env.html#createTempFile-com.oracle.truffle.api.TruffleFile-java.lang.String-java.lang.String-java.nio.file.attribute.FileAttribute...-) and [directories](https://www.graalvm.org/truffle/javadoc/com/oracle/truffle/api/TruffleLanguage.Env.html#createTempDirectory-com.oracle.truffle.api.TruffleFile-java.lang.String-java.nio.file.attribute.FileAttribute...-).
* Threads created by the embedder may now be collected by the GC before they can be [disposed](https://www.graalvm.org/truffle/javadoc/com/oracle/truffle/api/TruffleLanguage.html#disposeThread-C-java.lang.Thread-). If languages hold onto thread objects exposed via `initializeThread` they now need to do so with `WeakReference` to avoid leaking thread instances.
* Support boolean literals in DSL expressions used in [@Specialization](https://www.graalvm.org/truffle/javadoc/com/oracle/truffle/api/dsl/Specialization) and [@Cached](https://www.graalvm.org/truffle/javadoc/com/oracle/truffle/api/dsl/Cached) fields.
* Added standard [block node](https://www.graalvm.org/truffle/javadoc/com/oracle/truffle/api/nodes/BlockNode.html) for language implementations. Using the block node allows the optimizing runtime to split big blocks into multiple compilation units. This optimization may be enabled using `--engine.PartialBlockCompilation` (on by default) and configured using `--engine.PartialBlockCompilationSize` (default 3000).
* Added new experimental inlining heuristic in which inlining budgets are based on Graal IR node counts and not Truffle Node counts. Enable with `-Dgraal.TruffleLanguageAgnosticInlining=true`.
* Deprecated `DynamicObject#isEmpty()`, `DynamicObject#size()`; use `Shape#getPropertyCount()` instead.
* Deprecated `Shape#getPropertyList(Pred)`, `Shape#getKeyList(Pred)`, `Shape#hasTransitionWithKey(Object)`, `Shape.Allocator#locationForValue(Object, EnumSet)` without replacement.
* Added [Scope.Builder#rootInstance(Object)](https://www.graalvm.org/truffle/javadoc/com/oracle/truffle/api/Scope.Builder.html#rootInstance-java.lang.Object-), [Scope#getRootInstance()](https://www.graalvm.org/truffle/javadoc/com/oracle/truffle/api/Scope.html#getRootInstance--) and [DebugScope#getRootInstance()](https://www.graalvm.org/truffle/javadoc/com/oracle/truffle/api/debug/DebugScope.html#getRootInstance--) to provide an instance of guest language representation of the root node (e.g. a guest language function).
* Debugger breakpoints can be restricted to a particular root instance via [Breakpoint.Builder#rootInstance(DebugValue)](https://www.graalvm.org/truffle/javadoc/com/oracle/truffle/api/debug/Breakpoint.Builder.html#rootInstance-com.oracle.truffle.api.debug.DebugValue-) and found later on via [DebugValue#getRootInstanceBreakpoints()](https://www.graalvm.org/truffle/javadoc/com/oracle/truffle/api/debug/DebugValue.html#getRootInstanceBreakpoints--).
* Deprecated `TruffleLanguage.getContextReference()` as this method is inefficient in many situations. The most efficient context lookup can be achieved knowing the current AST in which it is used by calling `Node.lookupContextReference(Class)`.
* Truffle languages and instruments no longer create `META-INF/truffle` files, but generate service implementations for [TruffleLanguage.Provider](https://www.graalvm.org/truffle/javadoc/com/oracle/truffle/api/TruffleLanguage.Provider.html) and [TruffleInstrument.Provider](https://www.graalvm.org/truffle/javadoc/com/oracle/truffle/api/instrumentation/TruffleInstrument.Provider.html) automatically. Recompiling the TruffleLanguage using the Truffle annotation processor automatically migrates the language.
* The Truffle DSL processor jar no longer requires the Truffle API or Graal SDK as a dependency. 
* Added interop messages for guest language exception objects: [InteropLibrary#isException(Object)](https://www.graalvm.org/truffle/javadoc/com/oracle/truffle/api/interop/InteropLibrary.html#isException-java.lang.Object-) and [InteropLibrary#throwException(Object)](https://www.graalvm.org/truffle/javadoc/com/oracle/truffle/api/interop/InteropLibrary.html#throwException-java.lang.Object-).
* [TruffleLanguage.patchContext](https://www.graalvm.org/truffle/javadoc/com/oracle/truffle/api/TruffleLanguage.html#patchContext-C-com.oracle.truffle.api.TruffleLanguage.Env-) is invoked for all languages whose contexts were created during context pre-initialization. Originally the `patchContext`  was invoked only for languages with initialized contexts.

## Version 19.2.0
* Added sub-process output (error output) [redirection into OutputStream](https://www.graalvm.org/truffle/javadoc/org/graalvm/polyglot/io/ProcessHandler.Redirect.html#stream-java.io.OutputStream-).
* Added `RootNode.getQualifiedName()` for a better distinction when printing stack traces. Languages are encouraged to implement it, in case it differs from the root name.
* Added methods to identify date, time, timezone, instant and duration values in `InteropLibrary` and TCK `TypeDescriptor`.
* Added ability to read the default time zone from the language Environment with `Env.getTimeZone()`.
* Deprecated `Env.parse` and added replacement APIs `Env.parseInternal` and `Env.parsePublic`. The new API requires to differentiate between parse calls that were invoked by the guest language user and those which are part of the internal language semantics. The separation avoids accidentally exposing access to internal languages. 
* Deprecated `Env.getLanguages()` and added replacement APIs `Env.getInternalLanguages()` and `Env.getPublicLanguages()`. 
* Added [Source.newBuilder(Source)](https://www.graalvm.org/truffle/javadoc/com/oracle/truffle/api/source/Source.html#newBuilder-com.oracle.truffle.api.source.Source-) that inherits Source properties from an existing Source.
* Added [RootBodyTag](https://www.graalvm.org/truffle/javadoc/com/oracle/truffle/api/instrumentation/StandardTags.RootBodyTag.html).

## Version 19.1.0
* `@GenerateUncached` is now inherited by subclasses.
* `NodeFactory` now supports `getUncachedInstance` that returns the uncached singleton.  
* Introduced Truffle process sandboxing. Added a [TruffleLanguage.Env.newProcessBuilder](https://www.graalvm.org/truffle/javadoc/com/oracle/truffle/api/TruffleLanguage.Env.html#newProcessBuilder-java.lang.String...-) method creating a new [TruffleProcessBuilder](https://www.graalvm.org/truffle/javadoc/com/oracle/truffle/api/io/TruffleProcessBuilder.html) to configure and start a new sub-process.
* Added support for reading environment variables, use [TruffleLanguage.Env.getEnvironment](https://www.graalvm.org/truffle/javadoc/com/oracle/truffle/api/TruffleLanguage.Env.html#getEnvironment--) to obtain process environment variables.
* `NodeFactory` now supports `getUncachedInstance` that returns the uncached singleton. 
* `@GenerateUncached` can now be used in combination with `@NodeChild` if execute signatures for all arguments are present.
* Removed deprecated automatic registration of the language class as a service.
* The [LanguageProvider](https://www.graalvm.org/truffle/javadoc/org/graalvm/polyglot/tck/LanguageProvider.html#createIdentityFunctionSnippet-org.graalvm.polyglot.Context-) can override the default verfication of the TCK `IdentityFunctionTest`.
* Removed deprecated and misspelled method `TruffleStackTrace#getStacktrace`.
* Removed deprecated methods`TruffleStackTraceElement#getStackTrace` and `TruffleStackTraceElement#fillIn` (use methods of `TruffleStackTrace` instead).
* `SlowPathException#fillInStackTrace` is now `final`.
* Added an ability to read a [path separator](https://www.graalvm.org/truffle/javadoc/com/oracle/truffle/api/TruffleLanguage.Env.html#getPathSeparator--) used to separate filenames in a path list.
* `@TruffleBoundary` methods that throw but are not annotated with `@TruffleBoundary(transferToInterpreterOnException=false)` will now transfer to the interpreter only once per `CallTarget` (compilation root).
* Added [TruffleFile.setAttribute](https://www.graalvm.org/truffle/javadoc/com/oracle/truffle/api/TruffleFile.html#setAttribute-com.oracle.truffle.api.TruffleFile.AttributeDescriptor-T-java.nio.file.LinkOption...-) to allow languages to set file attributes.

## Version 19.0.0
* Renamed version 1.0.0 to 19.0.0

## Version 1.0.0 RC15
* This version includes a major revision of the Truffle Interoperability APIs. Most existing APIs for Truffle Interoperability were deprecated. The compatiblity layer may cause significant performance reduction for interoperability calls. 
	* Please see the [Interop Migration Guide](https://github.com/oracle/graal/blob/master/truffle/docs/InteropMigration.md) for an overview and individual `@deprecated` javadoc tags for guidance.
	* Deprecated classes `ForeignAccess`, `Message`, `MessageResolution`, `Resolve` and `KeyInfo`. 
	* The following methods got deprecated:
		* `InteropException.raise`, with libraries there should be no need to convert checked exceptions to runtime exceptions.
		* `TruffleObject.getForeignAccess()`.
	* Introduced new classes: `InteropLibrary` and `InvalidArrayIndexException`.
	* Added `ObjectType.dispatch` to configure the dynamic dispatch and deprecated `ObjectType.getForeignAccessFactory`.
* Added Truffle Library API that allows language implementations to use polymorphic dispatch for receiver types with support for implementation specific caching/profiling with support for uncached dispatch. 
	* Please see the [Truffle Library Tutorial](https://github.com/oracle/graal/blob/master/truffle/docs/TruffleLibraries.md) for further details.
	* Introduced new package: `com.oracle.truffle.api.library`.
* Added `@GenerateUncached` to allow the generation of uncached Truffle DSL nodes accessible via the new static generated method`getUncached()`.
	* Set the default value for @Cached to `"create()"`. This allows `@Cached` to be used without attribute.
	* Added `@Cached(uncached="")` to specify the expression to use for the uncached node.
	* Added `@Cached(allowUncached=true)` to allow the cached expression to be reused as uncached expression. Only necessary if the cached expression is not trivial or there is no `getUncached()` static method in the node.
	* Added `@Cached#parameters` to allow to share the parameter specification for the cached and uncached version of a node.
	* Added `getUncached()` method to the following classes:
        - BranchProfile 
        - ByteValueProfile
        - ConditionProfile
        - DoubleValueProfile
        - FloatValueProfile
        - IntValueProfile 
        - LongValueProfile
        - LoopConditionProfile
        - PrimitiveValueProfile
        - ValueProfile
        - IndirectCallNode
* Truffle DSL can now properly handle checked exceptions in execute methods and specializations.
* Truffle DSL now guarantees to adopt nodes before they are executed in guards. Previously, nodes used in guards were only adopted for their second cached invocation.
* Added `@Cached.Shared` to allow sharing of cached values between specialization and exported Truffle Library methods.
* Added `Node.isAdoptable()` that allows `Node.getParent()` to always remain `null` even if the node is adopted by a parent. This allows to share nodes statically and avoid the memory leak for the parent reference.
* Added `NodeUtil.getCurrentEncapsulatingNode` to access the current encapsulating node in nodes that are not adoptable.
* Added the `Assumption.isValidAssumption` method that allows for simpler checking of assumptions in generated code. 
* Added Truffle DSL option `-Dtruffle.dsl.ignoreCompilerWarnings=true|false`, to ignore Truffle DSL compiler warnings. This is useful and recommended to be used for downstream testing.
* Added `@CachedContext` and `@CachedLanguage` for convenient language and context lookup in specializations or exported methods.
* Added `Node.lookupContextReference(Class)` and `Node.lookupLanguageReference(Class)` that allows for a more convenient lookup.
* Deprecated `RootNode.getLanguage(Class)`, the new language references should be used instead.
* Added `TruffleFile` aware file type detector
    - Added [TruffleFile.FileTypeDetector SPI](https://www.graalvm.org/truffle/javadoc/com/oracle/truffle/api/TruffleFile.FileTypeDetector.html) to detect a file MIME type and a file encoding. A language registering `FileTypeDetector` has to support all the MIME types recognized by the registered detector.
    - Added [TruffleFile.getMimeType method](https://www.graalvm.org/truffle/javadoc/com/oracle/truffle/api/TruffleFile.html#getMimeType--) to obtain a `TruffleFile` MIME type.
    - Added a possibility to set an [encoding in SourceBuilder](https://www.graalvm.org/truffle/javadoc/com/oracle/truffle/api/source/Source.SourceBuilder.html#encoding-java.nio.charset.Charset-)
    - The [Source builders](https://www.graalvm.org/truffle/javadoc/com/oracle/truffle/api/source/Source.html) are sandboxed for files and file URLs.
    - Removed usage of NIO `FileTypeDetector` for MIME type detection, language implementations have to migrate to `TruffleFile.FileTypeDetector`.
* TruffleFile's paths from image building time are translated in image execution time into new paths using Context's FileSystem. The absolute paths pointing to files in language homes in image generation time are resolved using image execution time language homes.
* Added [Env.isPolylgotAccessAllowed()](https://www.graalvm.org/truffle/javadoc/com/oracle/truffle/api/TruffleLanguage.Env.html#isPolyglotAccessAllowed--) to check whether polyglot access (e.g. access to polyglot builtins) is allowed.
* The methods `Env.getPolyglotBindings()` and `Env.importSymbol` and `Env.exportSymbol` now throw a `SecurityException` if polyglot access not allowed.
* Added `DebugValue.isNull()` to check for null values, `DebugValue.execute()` to be able to execute values and `DebugValue.asString()` to get the String from String values.
* Added the [TruffleFile.getAttribute](https://www.graalvm.org/truffle/javadoc/com/oracle/truffle/api/TruffleFile.html#getAttribute-com.oracle.truffle.api.TruffleFile.AttributeDescriptor-java.nio.file.LinkOption...-) method to read a single file's attribute and [TruffleFile.getAttributes] (https://www.graalvm.org/truffle/javadoc/com/oracle/truffle/api/TruffleFile.html#getAttributes-java.util.Collection-java.nio.file.LinkOption...-) method to read file's attributes as a bulk operation.

## Version 1.0.0 RC14
* Removed some deprecated elements:
    - EventBinding.getFilter
    - TruffleLanguage ParsingRequest.getFrame and ParsingRequest.getLocation
    - LoopCountReceiver
    - EventContext.parseInContext
    - NativeLibraryDescriptor.getBindings
    - Instrumenter.attachFactory and Instrumenter.attachListener
    - SuppressFBWarnings
    - TruffleBoundary.throwsControlFlowException
    - DebuggerTester.startEval
    - ExactMath.exact methods
    - TruffleInstrument.toString
    - TruffleInstrument.findMetaObject
    - TruffleInstrument.findSourceLocation
    - constructor of JSONStringBuilder
    - constructor of JSONHelper
    - constructor of CompilerDirectives
    - constructor of ExactMath
    - constructor of Truffle
    - constructor of NodeUtil
    - TruffleException.isTimeout
    - TruffleGraphBuilderPlugins.registerUnsafeLoadStorePlugins
    - TypedObject
    - Node.getLanguage
    - TVMCI.findLanguageClass
    - ExecutionContext and RootNode.getExecutionContext
    - FrameAccess.NONE
    - RootNode.setCalltarget
    - DirectCallNode.call and IndirectCallNode.call
    - FrameInstance.getFrame
    - Node.getAtomicLock
    - ExplodeLoop.merge
    - AcceptMessage
    - RootNode.reportLoopCount
    - GraalTruffleRuntime.getQueuedCallTargets
    - PrimitiveValueProfile.exactCompare
    - BranchProfile.isVisited
    - DebugStackFrame.iterator and DebugStackFrame.getValue
* The [@Option](http://www.graalvm.org/truffle/javadoc/com/oracle/truffle/api/Option.html) annotation can now specify the [stability](https://www.graalvm.org/truffle/javadoc/org/graalvm/options/OptionStability.html) of an option.
* Fixed the case of the method [`TruffleStackTrace.getStacktrace`](https://www.graalvm.org/truffle/javadoc/com/oracle/truffle/api/TruffleStackTrace.html#getStacktrace-java.lang.Throwable-) to `TruffleStackTrace.getStackTrace`.
* Added a getter for [name separator](https://www.graalvm.org/truffle/javadoc/com/oracle/truffle/api/TruffleLanguage.Env.html#getFileNameSeparator--) used by `TruffleFile`'s paths.
* Added support for receiver object in a frame's Scope: [Scope.Builder receiver(String, Object)](https://www.graalvm.org/truffle/javadoc/com/oracle/truffle/api/Scope.Builder.html#receiver-java.lang.String-java.lang.Object-), [Scope.getReceiver()](https://www.graalvm.org/truffle/javadoc/com/oracle/truffle/api/Scope.html#getReceiver--), [Scope.getReceiverName()](https://www.graalvm.org/truffle/javadoc/com/oracle/truffle/api/Scope.html#getReceiverName--) and [DebugScope.getReceiver()](https://www.graalvm.org/truffle/javadoc/com/oracle/truffle/api/debug/DebugScope.html#getReceiver--).
* Added [engine bound TruffleLogger for instruments](file:///Users/tom/Projects/graal/tzezula/graal/truffle/javadoc/com/oracle/truffle/api/instrumentation/TruffleInstrument.Env.html#getLogger-java.lang.String-). The engine bound logger can be used by threads executing without any context.

## Version 1.0.0 RC13
* Added [Debugger.getSessionCount()](https://www.graalvm.org/truffle/javadoc/com/oracle/truffle/api/debug/Debugger.html#getSessionCount--) to return the number of active debugger sessions.
* The [TruffleFile.getName()](https://www.graalvm.org/truffle/javadoc/com/oracle/truffle/api/TruffleFile.html#getName--) returns `null` for root directory.
* `TruffleLanguage` can [register additional services](https://www.graalvm.org/truffle/javadoc/com/oracle/truffle/api/TruffleLanguage.Env.html#registerService-java.lang.Object-). This change also deprecates the automatic registration of the language class as a service.
* Enabled the [experimental monomorphization heuristic](https://github.com/oracle/graal/blob/master/truffle/docs/splitting/) as default. Old heuristic still available as legacy, but will be removed soon.
* Added [TypeDescriptor.instantiable(instanceType, vararg, parameterTypes)](https://www.graalvm.org/truffle/javadoc/org/graalvm/polyglot/tck/TypeDescriptor.html#instantiable-org.graalvm.polyglot.tck.TypeDescriptor-boolean-org.graalvm.polyglot.tck.TypeDescriptor...-) into TCK to support instantiable types.
* The name of an [@Option](http://www.graalvm.org/truffle/javadoc/com/oracle/truffle/api/Option.html) can now start with a lowercase letter.
* Allowed navigation from host class to host symbol (companion object for static members) via the synthetic member `"static"`.
* Moved `getStackTrace` and `fillIn` from [TruffleStackTraceElement](https://www.graalvm.org/truffle/javadoc/com/oracle/truffle/api/TruffleStackTraceElement.html) to [TruffleStackTrace](https://www.graalvm.org/truffle/javadoc/com/oracle/truffle/api/TruffleStackTrace.html).




## Version 1.0.0 RC12
* Fixed: [Env.asHostException()](https://www.graalvm.org/truffle/javadoc/com/oracle/truffle/api/TruffleLanguage.Env.html#asHostException-java.lang.Throwable-) should throw an `IllegalArgumentException` if the provided value is not a host exception.
* Changed host exceptions' [getExceptionObject()](https://www.graalvm.org/truffle/javadoc/com/oracle/truffle/api/TruffleException.html#getExceptionObject--) to return the original host exception object.

## Version 1.0.0 RC11
* `Source` can be created from a relative `TruffleFile`.
* `Source` can be created without content using `Source.CONTENT_NONE` constant.
* `SourceSection` can be created from line/column information by [Source.createSection(startLine,startColumn,endLine,endColumn)](http://www.graalvm.org/truffle/javadoc/com/oracle/truffle/api/source/Source.html#createSection-int-int-int-int-).
* Added [SourceSection.hasLines()](http://www.graalvm.org/truffle/javadoc/com/oracle/truffle/api/source/SourceSection.html#hasLines--), [SourceSection.hasColumns()](http://www.graalvm.org/truffle/javadoc/com/oracle/truffle/api/source/SourceSection.html#hasColumns--) and [SourceSection.hasCharIndex()](http://www.graalvm.org/truffle/javadoc/com/oracle/truffle/api/source/SourceSection.html#hasCharIndex--) to distinguish which positions are defined and which are not.
* `DebuggerSession` [accepts source-path](http://www.graalvm.org/truffle/javadoc/com/oracle/truffle/api/debug/DebuggerSession.html#setSourcePath-java.lang.Iterable-) for source [resolution](http://www.graalvm.org/truffle/javadoc/com/oracle/truffle/api/debug/DebuggerSession.html#resolveSource-com.oracle.truffle.api.source.Source-).
* Added Java interop support for string to primitive type conversion.

## Version 1.0.0 RC10
* Added support for setting current working directory for TruffleFiles, see [Env.setCurrentWorkingDirectory](http://www.graalvm.org/truffle/javadoc/com/oracle/truffle/api/TruffleLanguage.Env.html#setCurrentWorkingDirectory-com.oracle.truffle.api.TruffleFile-)
* Removed deprecated `TruffleLanguage.Env.newSourceBuilder`.
* Added `TruffleLanguage.Env.isPreInitialization` method to determine whether the context is being pre-initialized.
* Added `ArrayUtils` API providing additional array and/or string operations that may be intrinsified by the compiler.
* Added a possibility to obtain a [relative URI](http://www.graalvm.org/truffle/javadoc/com/oracle/truffle/api/TruffleFile.html#toRelativeUri--) for a relative `TruffleFile`.
* Added `ForeignAccess.createAccess` method taking a [supplier of language check node](http://www.graalvm.org/truffle/javadoc/com/oracle/truffle/api/interop/ForeignAccess.html#createAccess-com.oracle.truffle.api.interop.ForeignAccess.StandardFactory-java.util.function.Supplier-), deprecated the `ForeignAccess.create` method with languageCheck `RootNode` parameter.

## Version 1.0.0 RC9

* Added support for setting the `ThreadGroup` and `stackSize` on truffle thread creation in `TruffleLanguage.Env.createThread`.
* Added `Instrumenter.lookupExecutionEventNode()` to find an execution event node inserted at the node's location by an event binding.
* Added `SourceElement.ROOT` and `StepConfig.suspendAnchors()` to tune debugger stepping.
* Added `KeyInfo.READ_SIDE_EFFECTS` and `KeyInfo.WRITE_SIDE_EFFECTS` to inform about side-effects of READ/WRITE messages.
* Added `DebugValue.hasReadSideEffects()` and `DebugValue.hasWriteSideEffects()` to test for side-effects of reading or writing the value.

## Version 1.0.0 RC8

* Added `SuspendedEvent.setReturnValue` to change the return value of the currently executed source location.
* Deprecated `FrameSlot#getIndex` without replacement.
* Added `TruffleInstrument.Env.startServer()` to get a virtual message-based server provided via `MessageTransport` service.
* Added `TruffleFile.relativize`, `TruffleFile.startsWith`, `TruffleFile.endsWith`, `TruffleFile.createLink`,  `TruffleFile.createSymbolicLink`, `TruffleFile.getOwner`, `TruffleFile.getGroup`, `TruffleFile.newDirectoryStream`, `TruffleFile.visit`, `TruffleFile.copy` methods.

## Version 1.0.0 RC7

* Truffle was relicensed from GPLv2 with CPE to Universal Permissive License (UPL).
* Made all Truffle DSL annotations retention policy CLASS instead of RUNTIME. Reflecting DSL annotations at runtime is no longer possible. It is recommended to use `@Introspectable` instead.

* Removed deprecated FrameDescriptor#shallowCopy (deprecated since 1.0.0 RC3).
* Removed deprecated FrameSlot#getFrameDescriptor (deprecated since 1.0.0 RC3).

## Version 1.0.0 RC6

* Added support for byte based sources:
	* Byte based sources may be constructed using a `ByteSequence` or from a `TruffleFile` or `URL`. Whether sources are interpreted as character or byte based sources depends on the specified language.
	* `Source.hasBytes()` and `Source.hasCharacters()` may be used to find out whether a source is character or byte based.
	* Added `Source.getBytes()` to access the contents of byte based sources.
	* `TruffleLanguage.Registration.mimeType` is now deprecated in favor of `TruffleLanguage.Registration.byteMimeTypes` and `TruffleLanguage.Registration.characterMimeTypes`.
	* Added `TruffleLanguage.Registration.defaultMimeType` to define a default MIME type. This is mandatory if a language specifies more than one MIME type.
* `TruffleLanguage.Registration.id()` is now mandatory for all languages and reserved language ids will now be checked by the annotation processor.
* Deprecated Source builders and aligned them with polyglot source builders.
	* e.g. `Source.newBuilder("chars").name("name").language("language").build()` can be translated to `Source.newBuilder("language", "chars", "name").build()`
	* This is a preparation step for removing Truffle source APIs in favor of polyglot Source APIs in a future release.
* Deprecated `Source.getInputStream()`. Use `Source.getCharacters()` or `Source.getBytes()` instead.
* Deprecated `TruffleLanguage.Env.newSourceBuilder(String, TruffleFile)`. Use  `Source.newBuilder(String, TruffleFile)` instead.
* Added `Source.findLanguage` and `Source.findMimeType` to resolve languages and MIME types.
* The method `Source.getMimeType()` might now return `null`. Source builders now support `null` values for `mimeType(String)`.
* A `null` source name will no longer lead to an error but will be translated to `Unnamed`.
* Added `TruffleFile.normalize` to allow explicit normalization of `TruffleFile` paths. `TruffleFile` is no longer normalized by default.
* Added `Message#EXECUTE`, `Message#INVOKE`, `Message#NEW`.
* Deprecated `Message#createExecute(int)`, `Message#createInvoke(int)`, `Message#createNew(int)` as the arity argument is no longer needed. Jackpot rules available (run `mx jackpot --apply`).
* Removed APIs for deprecated packages: `com.oracle.truffle.api.vm`, `com.oracle.truffle.api.metadata`, `com.oracle.truffle.api.interop.java`
* Removed deprecated class `TruffleTCK`.
* Debugger API methods now throw [DebugException](http://www.graalvm.org/truffle/javadoc/com/oracle/truffle/api/debug/DebugException.html) on language failures.
* Deprecated API methods that use `java.beans` package in [AllocationReporter](http://www.graalvm.org/truffle/javadoc/com/oracle/truffle/api/instrumentation/AllocationReporter.html) and [Debugger](http://www.graalvm.org/truffle/javadoc/com/oracle/truffle/api/debug/Debugger.html). New add/remove listener methods were introduced as a replacement.
* [FrameDescriptor](http://www.graalvm.org/truffle/javadoc/com/oracle/truffle/api/frame/FrameDescriptor.html) no longer shares a lock with a RootNode.

## Version 1.0.0 RC5

* Added `TruffleLanguage.Env.isHostFunction`.
* Added Java interop support for converting executable values to legacy functional interfaces without a `@FunctionalInterface` annotation.
* Added `TruffleLogger.getLogger(String)` to obtain the root loger of a language or instrument.
* Introduced per language [context policy](http://www.graalvm.org/truffle/javadoc/com/oracle/truffle/api/TruffleLanguage.ContextPolicy.html). Languages are encouraged to configure the most permissive policy that they can support.
* Added `TruffleLanguage.areOptionsCompatible` to allow customization of the context policy based on options.
* Changed default context policy from SHARED to EXCLUSIVE, i.e. there is one exclusive language instance per polyglot or inner context by default. This can be configured by the language
using the [context policy](http://www.graalvm.org/truffle/javadoc/com/oracle/truffle/api/TruffleLanguage.ContextPolicy.html).
* TruffleInstrument.Env.lookup(LanguagInfo, Class) now requires to be entered in a context for the current thread.
* Removed deprecated FindContextNode (deprecated since 0.25).
* All languages now need to have a public zero argument constructor. Using a static singleton field is no longer supported.
* Renamed and changed the return value of the method for TruffleLanguage.initializeMultiContext to TruffleLanguage.initializeMultipleContexts. The original method remains but is now deprecated.
* Added [SourceSectionFilter#includes](http://www.graalvm.org/truffle/javadoc/com/oracle/truffle/api/instrumentation/SourceSectionFilter.html#includes-com.oracle.truffle.api.nodes.Node-)
* Deprecating `FrameSlot#getKind` and `FrameSlot#setKind` in favor of `FrameDescriptor#getFrameSlotKind` and `FrameDescriptor#setFrameSlotKind`.
* The `FrameDescriptor` is now thread-safe from the moment it is first passed to a RootNode constructor.
  * The list returned by [FrameDescriptor#getSlots](http://www.graalvm.org/truffle/javadoc/com/oracle/truffle/api/frame/FrameDescriptor.html#getSlots--) no longer reflects future changes in the FrameDescriptor. This is an incompatible change.
  * The set returned by [FrameDescriptor#getIdentifiers](http://www.graalvm.org/truffle/javadoc/com/oracle/truffle/api/frame/FrameDescriptor.html#getIdentifiers--) no longer reflects future changes in the FrameDescriptor. This is an incompatible change.
* Added [LanguageInfo#isInteractive](http://www.graalvm.org/truffle/javadoc/com/oracle/truffle/api/nodes/LanguageInfo.html#isInteractive--)
* Added [DebugStackFrame#getLanguage](http://www.graalvm.org/truffle/javadoc/com/oracle/truffle/api/debug/DebugStackFrame.html#getLanguage--)

## Version 1.0.0 RC3

* Removed deprecated ResultVerifier.getDefaultResultVerfier.
* Deprecated `com.oracle.truffle.api.frame.FrameDescriptor.shallowCopy` and `com.oracle.truffle.api.frame.FrameSlot.getFrameDescriptor`
* Added [DebugValue#set](http://www.graalvm.org/truffle/javadoc/com/oracle/truffle/api/debug/DebugValue.html#set-java.lang.Object-) to set primitive values to a debug value.
* Added support for [logging](http://www.graalvm.org/truffle/javadoc/com/oracle/truffle/api/TruffleLogger.html) in Truffle languages and instruments.

## Version 1.0.0 RC2

* Added notification when [multiple language contexts](http://www.graalvm.org/truffle/javadoc/com/oracle/truffle/api/TruffleLanguage.html#initializeMultiContext--) were created for a language instance. Allows languages to invalidate assumptions only valid with a single context. Returning true also allows to enable caching of ASTs per language and not only per context.
* Added [asBoxedGuestValue](http://www.graalvm.org/truffle/javadoc/com/oracle/truffle/api/TruffleLanguage.Env.html#asBoxedGuestValue-java.lang.Object-) method that allows to expose host members for primitive interop values.
* Added default value `"inherit"` to [TruffleLanguage.Registration#version](http://www.graalvm.org/truffle/javadoc/com/oracle/truffle/api/TruffleLanguage.Registration.html#version--) which makes the language to inherit version from [Engine#getVersion](http://www.graalvm.org/truffle/javadoc/org/graalvm/polyglot/Engine.html#getVersion--).
* Changed default value of [TruffleInstrument.Registration#version](http://www.graalvm.org/truffle/javadoc/com/oracle/truffle/api/TruffleInstrument.Registration.html#version--) from `""` to `"inherit"` which makes the instrument to inherit version from [Engine#getVersion](http://www.graalvm.org/truffle/javadoc/org/graalvm/polyglot/Engine.html#getVersion--). An instrument previously not specifying any version will newly get version from Engine.
* Added new annotation @IncomingConverter and @OutgoingConverter to declare methods for [generated wrappers](http://www.graalvm.org/truffle/javadoc/com/oracle/truffle/api/instrumentation/GenerateWrapper.html) that allow to convert values when they are exposed to or introduced by the instrumentation framework.
* The documentation of [FrameDescriptor#getSize](http://www.graalvm.org/truffle/javadoc/com/oracle/truffle/api/frame/FrameDescriptor.html#getSize--) clarifies that it returns the size of an array which is needed for storing all the slots in it using their `FrameSlot#getIndex()` as a position in the array. (The number may be bigger than the number of slots, if some slots are removed.)
* Added an `InstrumentExceptionsAreThrown` engine option to propagate exceptions thrown by instruments.
* Added [Instrumenter.visitLoadedSourceSections](http://www.graalvm.org/truffle/javadoc/com/oracle/truffle/api/instrumentation/Instrumenter.html#visitLoadedSourceSections-com.oracle.truffle.api.instrumentation.SourceSectionFilter-com.oracle.truffle.api.instrumentation.LoadSourceSectionListener-) to be notified about loaded source sections that corresponds to a filter.
* Added [DebugValue#canExecute](http://www.graalvm.org/truffle/javadoc/com/oracle/truffle/api/debug/DebugValue.html#canExecute--) to distinguish executable values and [DebugValue#getProperty](http://www.graalvm.org/truffle/javadoc/com/oracle/truffle/api/debug/DebugValue.html#getProperty-java.lang.String-) to get a property value by its name.
* Removed deprecated `TruffleLanguage.Env.lookupSymbol` method.
* All Truffle source objects are now automatically weakly internalized when created using the source builder. The source builder will now return the same instance for every source where it was previously just equal.
* Added `Source.Builder.cached(boolean)` and `Source.isCached()` to configure caching behavior by source.
* Removed deprecated `Source.getCode()` and `SourceSection.getCode`.

## Version 1.0.0 RC1

* As announced in 0.27 all classes in package com.oracle.truffle.api.vm are now deprecated.
	* Deprecated all classes in com.oracle.truffle.api.vm. Replacements can be found in the org.graalvm.polyglot package.
	* Deprecated all classes in com.oracle.truffle.api.interop.java. Replacements for embedders can be found in org.graalvm.polyglot. Replacements for language implementations can be found in TruffleLanguage.Env. See deprecated documentation on the individual methods for details.
	* Deprecated TruffleTCK. Use the [new TCK](https://github.com/oracle/graal/blob/master/truffle/docs/TCK.md) instead.
	* Deprecated Debugger#find(PolyglotEngine)
	* Added Debugger#find(TruffleInstrument.Env) and Debugger#find(Engine)
* Added [FileSystem](http://www.graalvm.org/truffle/javadoc/org/graalvm/polyglot/io/FileSystem.html) SPI to allow embedder to virtualize TruffleLanguage Input/Output operations.
* Added [EventContext.lookupExecutionEventNodes](http://www.graalvm.org/truffle/javadoc/com/oracle/truffle/api/instrumentation/EventContext.html#lookupExecutionEventNodes-java.util.Collection-) to lookup all execution event nodes created by the bindings at the source location.
* Added `TruffleLanguage#getLanguageHome` to return the language directory in the GraalVM distribution or the location of the language Jar file.
* Added [TryBlockTag](http://www.graalvm.org/truffle/javadoc/com/oracle/truffle/api/instrumentation/StandardTags.TryBlockTag.html) as a new standard tag to mark program locations to be considered as try blocks, that are followed by a catch.
* Added [DebugException](http://www.graalvm.org/truffle/javadoc/com/oracle/truffle/api/debug/DebugException.html), debugger methods that execute guest language code throws that exception and it's possible to [create exception breakpoints](http://www.graalvm.org/truffle/javadoc/com/oracle/truffle/api/debug/Breakpoint.html#newExceptionBuilder-boolean-boolean-) that suspend when guest language exception occurs.
* Added [DebugStackTraceElement](http://www.graalvm.org/truffle/javadoc/com/oracle/truffle/api/debug/DebugStackTraceElement.html) as a representation of exception stack trace.
* Added [Breakpoint.Kind](http://www.graalvm.org/truffle/javadoc/com/oracle/truffle/api/debug/Breakpoint.Kind.html) to distinguish different breakpoint kinds.
* Added [ResultVerifier.getDefaultResultVerifier](http://www.graalvm.org/truffle/javadoc/org/graalvm/polyglot/tck/ResultVerifier.html#getDefaultResultVerifier--).
* Added [addToHostClassPath](http://www.graalvm.org/truffle/javadoc/com/oracle/truffle/api/TruffleLanguage.Env.html#addToHostClassPath-com.oracle.truffle.api.TruffleFile-) method that can be used to allow guest language users to add to the host class path.
* Added new permission TruffleLanguage.Env#isNativeAccessAllowed to control access to the Truffle NFI.
* Changed default permissions in language launchers to full access. The embedding API still defaults to restricted access.
* Added [TruffleInstrument.onFinalize](http://www.graalvm.org/truffle/javadoc/com/oracle/truffle/api/instrumentation/TruffleInstrument.html#onFinalize-com.oracle.truffle.api.instrumentation.TruffleInstrument.Env-) that can be overridden to be notified about closing of Engine, while still having access to other instruments.
* Deprecated `TraceASTJSON` option and related APIs.

## Version 0.33

* This release contains major changes to the instrumentation framework.
	* Deprecated @[Instrumentable](http://www.graalvm.org/truffle/javadoc/com/oracle/truffle/api/instrumentation/Instrumentable.html) and replaced it with [InstrumentableNode](http://www.graalvm.org/truffle/javadoc/com/oracle/truffle/api/instrumentation/InstrumentableNode.html). Please see [InstrumentableNode](http://www.graalvm.org/truffle/javadoc/com/oracle/truffle/api/instrumentation/InstrumentableNode.html) on how to specify instrumentable nodes in 0.32.
	* Added @[GenerateWrapper](http://www.graalvm.org/truffle/javadoc/com/oracle/truffle/api/instrumentation/GenerateWrapper.html) for automatic wrapper generation.
	* Added a [standard expression tag](http://www.graalvm.org/truffle/javadoc/com/oracle/truffle/api/instrumentation/StandardTags.ExpressionTag.html), that allows languages to expose expressions for tools to use.
	* Added the ability to listen to [input values](http://www.graalvm.org/truffle/javadoc/com/oracle/truffle/api/instrumentation/ExecutionEventNode.html#onInputValue-com.oracle.truffle.api.frame.VirtualFrame-com.oracle.truffle.api.instrumentation.EventContext-int-java.lang.Object-) of instrumentable child nodes by specifying [input filters](http://www.graalvm.org/truffle/javadoc/com/oracle/truffle/api/instrumentation/Instrumenter.html#attachExecutionEventFactory-com.oracle.truffle.api.instrumentation.SourceSectionFilter-com.oracle.truffle.api.instrumentation.SourceSectionFilter-T-).
	* Added the the ability to [save](http://www.graalvm.org/truffle/javadoc/com/oracle/truffle/api/instrumentation/ExecutionEventNode.html#saveInputValue-com.oracle.truffle.api.frame.VirtualFrame-int-java.lang.Object-) and [load](http://www.graalvm.org/truffle/javadoc/com/oracle/truffle/api/instrumentation/ExecutionEventNode.html#getSavedInputValues-com.oracle.truffle.api.frame.VirtualFrame-) instrumentable child input values in ExecutionEventNode subclasses.
	* Renamed Instrumenter#attachListener/Factory to Instrumenter#attachExecutionEventListener/Factory. (jackpot rule available)
	* Automatic instrumentation [wrapper generation](http://www.graalvm.org/truffle/javadoc/com/oracle/truffle/api/instrumentation/GenerateWrpper.html) now delegates non execute abstract methods to the delegate node.
	* Added a [Tag](http://www.graalvm.org/truffle/javadoc/com/oracle/truffle/api/instrumentation/Tag.html) base class now required to be used by all tags.
	* Added [tag identifiers](http://www.graalvm.org/truffle/javadoc/com/oracle/truffle/api/instrumentation/Tag.Identifier.html) to allow the [lookup](http://www.graalvm.org/truffle/javadoc/com/oracle/truffle/api/instrumentation/Tag.html#findProvidedTag-com.oracle.truffle.api.nodes.LanguageInfo-java.lang.String-) of language specific tags in tools without compile time dependency to the languguage.
	* Added assertions to verify that instrumentable nodes that are annotated with a standard tag return a source section if their root node returns a source section.
	* Added assertions to verify that execution events always return interop values.
	* Added the ability for instrumentable nodes to a expose a [node object](http://www.graalvm.org/truffle/javadoc/com/oracle/truffle/api//instrumentation/InstrumentableNode.html#getNodeObject--). This object is intended to contain language specific properties of the node.
* Added expression-stepping into debugger APIs. To support debugging of both statements and expressions, following changes were made:
	* Added [SourceElement](http://www.graalvm.org/truffle/javadoc/com/oracle/truffle/api/debug/SourceElement.html) enum to provide a list of source syntax elements known to the debugger.
	* Added [StepConfig](http://www.graalvm.org/truffle/javadoc/com/oracle/truffle/api/debug/StepConfig.html) class to represent a debugger step configuration.
	* Added [Debugger.startSession()](http://www.graalvm.org/truffle/javadoc/com/oracle/truffle/api/debug/Debugger.html#startSession-com.oracle.truffle.api.debug.SuspendedCallback-com.oracle.truffle.api.debug.SourceElement...-) accepting a list of source elments to enable stepping on them.
	* Added [Breakpoint.Builder.sourceElements](http://www.graalvm.org/truffle/javadoc/com/oracle/truffle/api/debug/Breakpoint.Builder.html#sourceElements-com.oracle.truffle.api.debug.SourceElement...-) to specify which source elements will the breakpoint adhere to.
	* Added [SuspendedEvent.getInputValues](http://www.graalvm.org/truffle/javadoc/com/oracle/truffle/api/debug/SuspendedEvent.html#getInputValues--) to get possible input values of the current source element.
	* Removed deprecated methods on [SuspendedEvent](http://www.graalvm.org/truffle/javadoc/com/oracle/truffle/api/debug/SuspendedEvent.html).
* Added column filters on [SourceSectionFilter.Builder](http://www.graalvm.org/truffle/javadoc/com/oracle/truffle/api/instrumentation/SourceSectionFilter.Builder.html) and [Breakpoint.Builder](http://www.graalvm.org/truffle/javadoc/com/oracle/truffle/api/debug/Breakpoint.Builder.html).
* Added [Instrumenter.attachExecuteSourceListener](http://www.graalvm.org/truffle/javadoc/com/oracle/truffle/api/instrumentation/Instrumenter.html#attachExecuteSourceListener-com.oracle.truffle.api.instrumentation.SourceFilter-T-boolean-) to be able to [listen](http://www.graalvm.org/truffle/javadoc/com/oracle/truffle/api/instrumentation/ExecuteSourceListener.html) on [source execution events](http://www.graalvm.org/truffle/javadoc/javadoc/com/oracle/truffle/api/instrumentation/ExecuteSourceEvent.html).
* Added [InstrumentableNode.findNearestNodeAt](http://www.graalvm.org/truffle/javadoc/com/oracle/truffle/api/instrumentation/InstrumentableNode.html#findNearestNodeAt-int-java.util.Set-) to be able to find the nearest tagged node to the given source character index. This is used to auto-correct breakpoint locations.
* Added [Breakpoint.ResolveListener](http://www.graalvm.org/truffle/javadoc/com/oracle/truffle/api/debug/Breakpoint.ResolveListener.html) to listen on breakpoint location resolution. Breakpoints are now resolved after the source is to be executed for the first time and breakpoint location is adjusted to match the nearest instrumentable node.
* Added new DSL annotation @[Executed](http://www.graalvm.org/truffle/javadoc/com/oracle/truffle/api/dsl/Executed.html) that allows to manually specify executed node fields.
* The Truffle Node traversal order was slightly changed to always respect field declaration order (super class before sub class).
* The [Assumption](http://www.graalvm.org/truffle/javadoc/com/oracle/truffle/api/Assumption.html) interface has an additional override for the `invalidate` method to provide a message for debugging purposes.
* Deprecated `KeyInfo.Builder`. Use bitwise constants in the KeyInfo class instead. Introduced new flag KeyInfo.INSERTABLE to indicate that a key can be inserted at a particular location, but it does not yet exist.
* Deprecated `TruffleLanguage#getLanguageGlobal`, implement [top scopes](http://www.graalvm.org/truffle/javadoc/com/oracle/truffle/api/instrumentation/TruffleInstrument.Env.html#findTopScopes-java.lang.String-) instead.
* Deprecated `TruffleLanguage#findExportedSymbol`, use the [polyglot bindings](http://www.graalvm.org/truffle/javadoc/com/oracle/truffle/api/TruffleLanguage.Env.html#getPolyglotBindings--) TruffleLanguage.Env for exporting symbols into the polyglot scope explicitely. The polyglot scope no longer supports implicit exports, they should be exposed using [top scopes](http://www.graalvm.org/truffle/javadoc/com/oracle/truffle/api/instrumentation/TruffleInstrument.Env.html#findTopScopes-java.lang.String-) instead.
* Remove deprecated `TruffleInstrument#describeOptions` and TruffleLanguage#describeOptions
* Remove deprecated `TruffleLanguage.Env#lookupSymbol` without replacement.
* Remove deprecated `TruffleLanguage.Env#importSymbols`, use the polyglot bindings instead.
* Removed deprecated APIs and public debug classes in truffle.api.object and truffle.object packages, respectively.
* Removed internal truffle.object package from javadoc.
* Added the compiler directive [castExact](http://www.graalvm.org/truffle/javadoc/com/oracle/truffle/api/CompilerDirectives.html#castExact-java.lang.Object-java.lang.Class-).
* Added skipped exception types: `IndexOutOfBoundsException`, `BufferOverflowException`, and `BufferUnderflowException`.
* Introduced support for the experimental automated monomorphization feature:
    * The [Node.reportPolymorphicSpecialize](http://www.graalvm.org/truffle/javadoc/com/oracle/truffle/api/nodes/Node.html#reportPolymorphicSpecialize) method which notifies the runtime that a node has specialized to a more polymorphic state.
    * The [ReportPolymorphism](http://www.graalvm.org/truffle/javadoc/com/oracle/truffle/api/dsl/ReportPolymorphism.html) and [ReportPolymorphism.Exclude](http://www.graalvm.org/truffle/javadoc/com/oracle/truffle/api/dsl/ReportPolymorphism.Exclude.html) annotations which the DSL uses to generate (or not generate) calls to [Node.reportPolymorphicSpecialize](http://www.graalvm.org/truffle/javadoc/com/oracle/truffle/api/nodes/Node.html#reportPolymorphicSpecialize--).
* Added `TruffleException.getSourceLocation()` for syntax errors which don't have a `Node`.
* Changed member lookup on `Class` host objects (as obtained by e.g. `obj.getClass()`) to expose `Class` instance members, while `TruffleLanguage.Env.lookupHostSymbol(String)` returns a companion object providing the static members of the class and serving as a constructor.



## Version 0.32

* Added [SuspendAnchor](http://www.graalvm.org/truffle/javadoc/com/oracle/truffle/api/debug/SuspendAnchor.html) enum class that describes where, within a guest language source section, the suspend position is and [Breakpoint.Builder.suspendAnchor()](http://www.graalvm.org/truffle/javadoc/com/oracle/truffle/api/debug/Breakpoint.Builder.html#suspendAnchor-com.oracle.truffle.api.debug.SuspendAnchor-) to be able to break before or after the source section.
* Deprecated `SuspendedEvent.isHaltedBefore()`, [SuspendedEvent.getSuspendAnchor()](http://www.graalvm.org/truffle/javadoc/com/oracle/truffle/api/debug/SuspendedEvent.html#getSuspendAnchor--) is to be used instead.
* Added new interop message [REMOVE](http://www.graalvm.org/truffle/javadoc/com/oracle/truffle/api/interop/Message.html#REMOVE) with the appropriate foreign access methods [ForeignAccess.sendRemove](http://www.graalvm.org/truffle/javadoc/com/oracle/truffle/api/interop/ForeignAccess.html#sendRemove-com.oracle.truffle.api.nodes.Node-com.oracle.truffle.api.interop.TruffleObject-java.lang.Object-) and [KeyInfo.isRemovable flag](http://www.graalvm.org/truffle/javadoc/com/oracle/truffle/api/interop/KeyInfo.html#isRemovable-int-).
* Added [SourceFilter](http://www.graalvm.org/truffle/javadoc/com/oracle/truffle/api/instrumentation/SourceFilter.html) for source-only based filtering in instrumentation.
* Changed semantics of [UnexpectedResultException](http://www.graalvm.org/truffle/javadoc/com/oracle/truffle/api/nodes/UnexpectedResultException.html) when used in [Specialization#rewriteOn](http://www.graalvm.org/truffle/javadoc/com/oracle/truffle/api/dsl/Specialization.html#rewriteOn--) to indicate that a result is already available and no other specialization methods need to be invoked in Truffle DSL.

## Version 0.31

* Removed deprecated `com.oracle.truffle.api.source.LineLocation` class.
* Added `RootNode#isCaptureFramesForTrace()` to allow subclasses to configure capturing of frames in `TruffleException` instances and `TruffleStackTraceElement#getFrame()` to access the captured frames.
* [MaterializedFrame](http://www.graalvm.org/truffle/javadoc/com/oracle/truffle/api/frame/MaterializedFrame.html) changed to extend [VirtualFrame](http://www.graalvm.org/truffle/javadoc/com/oracle/truffle/api/frame/VirtualFrame.html), to be able to call methods taking `VirtualFrame` from behind Truffle boundary.
* Added [ExecutableNode](http://www.graalvm.org/truffle/javadoc/com/oracle/truffle/api/nodes/ExecutableNode.html), [TruffleLanguage.parse(InlineParsingRequest)](http://www.graalvm.org/truffle/javadoc/com/oracle/truffle/api/TruffleLanguage.html#parse-com.oracle.truffle.api.TruffleLanguage.InlineParsingRequest-) and [TruffleInstrument.Env.parseInline](http://www.graalvm.org/truffle/javadoc/com/oracle/truffle/api/instrumentation/TruffleInstrument.Env.html#parseInline-com.oracle.truffle.api.source.Source-com.oracle.truffle.api.nodes.Node-com.oracle.truffle.api.frame.MaterializedFrame-) to parse an inline code snippet at the provided location and produce an AST fragment that can be executed using frames valid at the provided location. `ParsingRequest.getLocation()` and `ParsingRequest.getFrame()` methods were deprecated in favor of `InlineParsingRequest`, `EventContext.parseInContext()` was deprecated in favor of `TruffleInstrument.Env.parseInline()`.
* [RootNode](http://www.graalvm.org/truffle/javadoc/com/oracle/truffle/api/nodes/RootNode.html) now extends [ExecutableNode](http://www.graalvm.org/truffle/javadoc/com/oracle/truffle/api/nodes/ExecutableNode.html).
* Removed deprecated methods `TruffleLanguage.parse(Source, Node, String...)` and `TruffleLanguage.evalInContext(Source, Node, MaterializedFrame)` and constructor `RootNode(Class, SourceSection, FrameDescriptor)`.
* Java Interop now wraps exceptions thrown by Java method invocations in host exceptions.
* Added [JavaInterop.isHostException](http://www.graalvm.org/truffle/javadoc/com/oracle/truffle/api/interop/java/JavaInterop.html#isHostException-java.lang.Throwable-) and [JavaInterop.asHostException](http://www.graalvm.org/truffle/javadoc/com/oracle/truffle/api/interop/java/JavaInterop.html#asHostException-java.lang.Throwable-) to identify and unwrap host exceptions, respectively.
* Added support for `TruffleLanguage` context pre-initialization in the native image. To support context pre-initialization a language has to implement the [patchContext](http://www.graalvm.org/truffle/javadoc/com/oracle/truffle/api/TruffleLanguage#patchContext-C-com.oracle.truffle.api.TruffleLanguage.Env-) method.
* The profiler infrastructure (`CPUSampler`, `CPUTracer` and `MemoryTracer`) moved to a new tools suite.
* Added [LanguageInfo.isInternal](http://www.graalvm.org/truffle/javadoc/com/oracle/truffle/api/nodes/LanguageInfo.html#isInternal--)
* Removed special Java interop support for `java.util.Map`.
* Added a mechanism to unwind execution nodes in instrumentation by [EventContext.createUnwind](http://www.graalvm.org/truffle/javadoc/com/oracle/truffle/api/instrumentation/EventContext.html#createUnwind-java.lang.Object-), [ExecutionEventListener.onUnwind](http://www.graalvm.org/truffle/javadoc/com/oracle/truffle/api/instrumentation/ExecutionEventListener.html#onUnwind-com.oracle.truffle.api.instrumentation.EventContext-com.oracle.truffle.api.frame.VirtualFrame-java.lang.Object-), [ExecutionEventNode.onUnwind](http://www.graalvm.org/truffle/javadoc/com/oracle/truffle/api/instrumentation/ExecutionEventNode.html#onUnwind-com.oracle.truffle.api.frame.VirtualFrame-java.lang.Object-) and [ProbeNode.onReturnExceptionalOrUnwind](http://www.graalvm.org/truffle/javadoc/com/oracle/truffle/api/instrumentation/ProbeNode.html#onReturnExceptionalOrUnwind-com.oracle.truffle.api.frame.VirtualFrame-java.lang.Throwable-boolean-). [ProbeNode.UNWIND_ACTION_REENTER](http://www.graalvm.org/truffle/javadoc/com/oracle/truffle/api/instrumentation/ProbeNode.html#UNWIND_ACTION_REENTER) constant added.
* Deprecated `ProbeNode.onReturnExceptional()` in favor of `ProbeNode.onReturnExceptionalOrUnwind()`.
* The wrapper node specification has changed, see [ProbeNode](http://www.graalvm.org/truffle/javadoc/com/oracle/truffle/api/instrumentation/ProbeNode.html). If the annotation processor is used (`@Instrumentable` annotation) then just a recompile is required. Manually written wrappers need to be updated.
* Added [SuspendedEvent.prepareUnwindFrame](http://www.graalvm.org/truffle/javadoc/com/oracle/truffle/api/debug/SuspendedEvent.html#prepareUnwindFrame-com.oracle.truffle.api.debug.DebugStackFrame-) to unwind frame(s) during debugging.
* Added [DebuggerTester](http://www.graalvm.org/truffle/javadoc/com/oracle/truffle/api/debug/DebuggerTester.html#DebuggerTester-org.graalvm.polyglot.Context.Builder-) constructor that takes `Context.Builder`.
* Removed deprecated [DebuggerTester](http://www.graalvm.org/truffle/javadoc/com/oracle/truffle/api/debug/DebuggerTester.html) constructor that takes the legacy `PolyglotEngine.Builder`.
* Removed deprecated methods in `JavaInterop`: `isNull`, `isArray`, `isBoxed`, `unbox`, `getKeyInfo`.
* Disallowed `null` as `FrameSlot` identifier.
* Removed deprecated `FrameSlot` constructor and `FrameDescriptor.create` methods.
* Changed the behavior of exception handling (TruffleException) to capture stack frames lazily

## Version 0.30

* Truffle languages are being [finalized](http://www.graalvm.org/truffle/javadoc/com/oracle/truffle/api/TruffleLanguage##finalizeContext-C-) before disposal. This allows languages to run code with all languages still in a valid state. It is no longer allowed to access other languages during language disposal.
* Truffle languages can now declare dependent languages. This allows to take influence on the disposal order.
* All classes of the [com.oracle.truffle.api.metadata](http://www.graalvm.org/truffle/javadoc/com/oracle/truffle/api/metadata/package-summary.html) package were deprecated. As a replacement use [Scope](http://www.graalvm.org/truffle/javadoc/com/oracle/truffle/api/Scope.html), [TruffleLanguage.findLocalScopes](http://www.graalvm.org/truffle/javadoc/com/oracle/truffle/api/TruffleLanguage.html#findLocalScopes-C-com.oracle.truffle.api.nodes.Node-com.oracle.truffle.api.frame.Frame-) and [TruffleInstrument.Env.findLocalScopes](http://www.graalvm.org/truffle/javadoc/com/oracle/truffle/api/instrumentation/TruffleInstrument.Env.html#findLocalScopes-com.oracle.truffle.api.nodes.Node-com.oracle.truffle.api.frame.Frame-) instead.
* Added the ability to access [top scopes](http://www.graalvm.org/truffle/javadoc/com/oracle/truffle/api/instrumentation/TruffleInstrument.Env.html#findTopScopes-java.lang.String-) of languages and [exported symbols](http://www.graalvm.org/truffle/javadoc/com/oracle/truffle/api/instrumentation/TruffleInstrument.Env.html#getExportedSymbols--) of the polyglot scope using the instrumentation API.
* Added the ability to access [top scopes](http://www.graalvm.org/truffle/javadoc/com/oracle/truffle/api/debug/DebuggerSession.html#getTopScope-java.lang.String-) and [exported symbols](http://www.graalvm.org/truffle/javadoc/com/oracle/truffle/api/debug/DebuggerSession.html#getExportedSymbols--) using the debugger API.
* Added the [and](graal/truffle/javadoc/com/oracle/truffle/api/instrumentation/SourceSectionFilter.Builder.html#and-com.oracle.truffle.api.instrumentation.SourceSectionFilter-) method to the [SourceSectionFilter Builder](http://www.graalvm.org/truffle/javadoc/com/oracle/truffle/api/instrumentation/SourceSectionFilter.Builder.html) which allows composing filters.
* Added the new profiler infrastructure, including the [CPU sampler](http://www.graalvm.org/truffle/javadoc/com/oracle/truffle/tools/profiler/CPUSampler.html), [CPU tracer](http://www.graalvm.org/truffle/javadoc/com/oracle/truffle/tools/profiler/CPUTracer.html) and an experimental [Memory tracer](http://www.graalvm.org/truffle/javadoc/com/oracle/truffle/tools/profiler/MemoryTracer.html).
* Added a new [TCK SPI](https://github.com/graalvm/graal/blob/master/truffle/docs/TCK.md) based on the org.graalvm.polyglot API to test a language inter-operability. To test the language inter-operability implement the [LanguageProvider](http://www.graalvm.org/truffle/javadoc/org/graalvm/polyglot/tck/LanguageProvider.html).
* Removed all deprecated API in com.oracle.truffle.api.dsl.
* New interop messages [HAS_KEYS](http://www.graalvm.org/truffle/javadoc/com/oracle/truffle/api/interop/Message.html#HAS_KEYS) and [IS_INSTANTIABLE](http://www.graalvm.org/truffle/javadoc/com/oracle/truffle/api/interop/Message.html#IS_INSTANTIABLE) added, with the appropriate foreign access methods [ForeignAccess.sendHasKeys](http://www.graalvm.org/truffle/javadoc/com/oracle/truffle/api/interop/ForeignAccess.html#sendHasKeys-com.oracle.truffle.api.nodes.Node-com.oracle.truffle.api.interop.TruffleObject-) and [ForeignAccess.sendIsInstantiable](http://www.graalvm.org/truffle/javadoc/com/oracle/truffle/api/interop/ForeignAccess.html#sendIsInstantiable-com.oracle.truffle.api.nodes.Node-com.oracle.truffle.api.interop.TruffleObject-).
* New interop foreign access factory [ForeignAccess.StandardFactory](http://www.graalvm.org/truffle/javadoc/com/oracle/truffle/api/interop/ForeignAccess.StandardFactory.html) replaces the version-specific factories, the deprecated ForeignAccess.Factory10 and ForeignAccess.Factory18 were removed, ForeignAccess.Factory26 was deprecated.
* [@MessageResolution](http://www.graalvm.org/truffle/javadoc/com/oracle/truffle/api/interop/MessageResolution.html) automatically applies default value to boolean HAS/IS messages depending on presence of message handlers of corresponding messages.
* Added instrumentation API for listening on contexts and threads changes: [Instrumenter.attachContextsListener](http://www.graalvm.org/truffle/javadoc/com/oracle/truffle/api/instrumentation/Instrumenter.html#attachContextsListener-T-boolean-), [ContextsListener](http://www.graalvm.org/truffle/javadoc/com/oracle/truffle/api/instrumentation/ContextsListener.html), [Instrumenter.attachThreadsListener](http://www.graalvm.org/truffle/javadoc/com/oracle/truffle/api/instrumentation/Instrumenter.html#attachThreadsListener-T-boolean-) and [ThreadsListener](http://www.graalvm.org/truffle/javadoc/com/oracle/truffle/api/instrumentation/ThreadsListener.html).
* Added debugger representation of a context [DebugContext](http://www.graalvm.org/truffle/javadoc/com/oracle/truffle/api/debug/DebugContext.html) and API for listening on contexts and threads changes: [DebuggerSession.setContextsListener](http://www.graalvm.org/truffle/javadoc/com/oracle/truffle/api/debug/DebuggerSession.html#setContextsListener-com.oracle.truffle.api.debug.DebugContextsListener-boolean-), [DebugContextsListener](http://www.graalvm.org/truffle/javadoc/com/oracle/truffle/api/debug/DebugContextsListener.html), [DebuggerSession.setThreadsListener](http://www.graalvm.org/truffle/javadoc/com/oracle/truffle/api/debug/DebuggerSession.html#setThreadsListener-com.oracle.truffle.api.debug.DebugThreadsListener-boolean-) and [DebugThreadsListener](http://www.graalvm.org/truffle/javadoc/com/oracle/truffle/api/debug/DebugThreadsListener.html).
* Added [TruffleContext.getParent](http://www.graalvm.org/truffle/javadoc/com/oracle/truffle/api/TruffleContext.html#getParent--) to provide the hierarchy of inner contexts.
* Added [TruffleLanguage.Env.getContext](http://www.graalvm.org/truffle/javadoc/com/oracle/truffle/api/TruffleLanguage.Env.html#getContext--) for use by language implementations to obtain the environment's polyglot context.

## Version 0.29

* [SourceSectionFilter.Builder.includeInternal](http://www.graalvm.org/truffle/javadoc/com/oracle/truffle/api/instrumentation/SourceSectionFilter.Builder.html#includeInternal-boolean-) added to be able to exclude internal code from instrumentation.
* Debugger step filtering is extended with [include of internal code](http://www.graalvm.org/truffle/javadoc/com/oracle/truffle/api/debug/SuspensionFilter.Builder.html#includeInternal-boolean-) and [source filter](http://www.graalvm.org/truffle/javadoc/com/oracle/truffle/api/debug/SuspensionFilter.Builder.html#sourceIs-java.util.function.Predicate-). By default, debugger now does not step into internal code, unless a step filter that is set to include internal code is applied.
* [DebugScope.getSourceSection](http://www.graalvm.org/truffle/javadoc/com/oracle/truffle/api/debug/DebugScope.html#getSourceSection--) added to provide source section of a scope.

## Version 0.28
4-Oct-2017

* Truffle languages may support [access](http://www.graalvm.org/truffle/javadoc/com/oracle/truffle/api/TruffleLanguage.html#isThreadAccessAllowed-java.lang.Thread-boolean-) to contexts from multiple threads at the same time. By default the language supports only single-threaded access.
* Languages now need to use the language environment to [create](http://www.graalvm.org/truffle/javadoc/com/oracle/truffle/api/TruffleLanguage.Env.html#createThread-java.lang.Runnable-) new threads for a context. Creating Threads using the java.lang.Thread constructor is no longer allowed and will be blocked in the next release.
* Added `JavaInterop.isJavaObject(Object)` method overload.
* Deprecated helper methods in `JavaInterop`: `isNull`, `isArray`, `isBoxed`, `unbox`, `getKeyInfo`. [ForeignAccess](http://www.graalvm.org/truffle/javadoc/com/oracle/truffle/api/interop/ForeignAccess.html) already provides equivalent methods: `sendIsNull`, `sendIsArray`, `sendIsBoxed`, `sendUnbox`, `sendKeyInfo`, respectively.
* Deprecated all String based API in Source and SourceSection and replaced it with CharSequence based APIs. Automated migration with Jackpot rules is available (run `mx jackpot --apply`).
* Added [Source.Builder.language](http://www.graalvm.org/truffle/javadoc/com/oracle/truffle/api/source/Source.Builder.html#language-java.lang.String-) and [Source.getLanguage](http://www.graalvm.org/truffle/javadoc/com/oracle/truffle/api/source/Source.html#getLanguage--) to be able to set/get source langauge in addition to MIME type.
* Added the [inCompilationRoot](http://www.graalvm.org/truffle/javadoc/com/oracle/truffle/api/CompilerDirectives.html#inCompilationRoot--) compiler directive.
* Deprecated TruffleBoundary#throwsControlFlowException and introduced TruffleBoundary#transferToInterpreterOnException.

## Version 0.27
16-Aug-2017

* The Truffle API now depends on the Graal SDK jar to also be on the classpath.
* Added an implementation of org.graalvm.polyglot API in Truffle.
* API classes in com.oracle.truffe.api.vm package will soon be deprecated. Use the org.graalvm.polyglot API instead.
* Added [SourceSectionFilter.Builder](http://www.graalvm.org/truffle/javadoc/com/oracle/truffle/api/instrumentation/SourceSectionFilter.Builderhtml).`rootNameIs(Predicate<String>)` to filter for source sections based on the name of the RootNode.
* Added [AllocationReporter](http://www.graalvm.org/truffle/javadoc/com/oracle/truffle/api/instrumentation/AllocationReporter.html) as a service for guest languages to report allocation of guest language values.
* Added [Instrumenter.attachAllocationListener](http://www.graalvm.org/truffle/javadoc/com/oracle/truffle/api/instrumentation/Instrumenter.html#attachAllocationListener-com.oracle.truffle.api.instrumentation.AllocationEventFilter-T-), [AllocationEventFilter](http://www.graalvm.org/truffle/javadoc/com/oracle/truffle/api/instrumentation/AllocationEventFilter.html), [AllocationListener](http://www.graalvm.org/truffle/javadoc/com/oracle/truffle/api/instrumentation/AllocationListener.html) and [AllocationEvent](http://www.graalvm.org/truffle/javadoc/com/oracle/truffle/api/instrumentation/AllocationEvent.html) for profilers to be able to track creation and size of guest language values.
* Added [RootNode.getCurrentContext](http://www.graalvm.org/truffle/javadoc/com/oracle/truffle/api/nodes/RootNode.html), [TruffleLanguage.getCurrentLanguage(Class)](http://www.graalvm.org/truffle/javadoc/com/oracle/truffle/api/TruffleLanguage.html), [TruffleLanguage.getCurrentContext(Class)](http://www.graalvm.org/truffle/javadoc/com/oracle/truffle/api/TruffleLanguage.html) to allow static lookups of the language and context.
* Added an id property to [TruffleLanguage.Registration](http://www.graalvm.org/truffle/javadoc/com/oracle/truffle/api/TruffleLanguage.Registration#id) to specify a unique identifier for each language. If not specified getName().toLowerCase() will be used. The registration id will be mandatory in future releases.
* Added an internal property to [TruffleLanguage.Registration](http://www.graalvm.org/truffle/javadoc/com/oracle/truffle/api/TruffleLanguage.Registration#internal) to specify whether a language is intended for internal use only. For example the Truffle Native Function Interface is a language that should be used from other languages only.
* Added an internal property to [TruffleInstrument.Registration](http://www.graalvm.org/truffle/javadoc/com/oracle/truffle/api/instrumentation/TruffleInstrument.Registration#internal) to specify whether a internal is intended for internal use by other instruments or languages only.
* Added the ability to describe options for languages and instruments using [TruffleLanguage.getOptionDescriptors()](http://www.graalvm.org/truffle/javadoc/com/oracle/truffle/api/TruffleLanguage.html) and [TruffleInstrument.getOptionDescriptors](http://www.graalvm.org/truffle/javadoc/com/oracle/truffle/api/instrumentation/TruffleInstrument.html). User provided options are available to the language using TruffleLanguage.Env.getOptions() and TruffleInstrument.Env.getOptions().
* Added JavaInterop.isJavaObject(TruffleObject) and JavaInterop.asJavaObject(TruffleObject) to check and convert back to host language object from a TruffleObject.
* Added [TruffleException](http://www.graalvm.org/truffle/javadoc/com/oracle/truffle/api/TruffleException.html) to allow languages to throw standardized error information.
* [Guest language stack traces](http://www.graalvm.org/truffle/javadoc/com/oracle/truffle/api/TruffleStackTraceElement.html) are now collected automatically for each exception thrown and passed through a CallTarget.
* Added RootNode.isInternal to indicate if a RootNode is considered internal and should not be shown to the guest language programmer.
* Added TruffleLanguage.lookupSymbol to be implemented by languages to support language agnostic lookups in the top-most scope.
* Added TruffleLanguage.Env.getApplicationArguments() to access application arguments specified by the user.
* Added [@Option](http://www.graalvm.org/truffle/javadoc/com/oracle/truffle/api/Option.html) annotation to allow simple declaration of options in TruffleLanguage or TruffleInstrument subclasses.
* Added [TruffleLanguage.RunWithPolyglotRule](http://www.graalvm.org/truffle/javadoc/com/oracle/truffle/tck/TruffleRunner.RunWithPolyglotRule.html) JUnit rule to allow running unit tests in the context of a polyglot engine.
* Added implementationName property to [TruffleLanguage.Registration](http://www.graalvm.org/truffle/javadoc/com/oracle/truffle/api/TruffleLanguage.Registration#implementationName) to specify a human readable name of the language implementation name.
* Added TruffleLanguage.Env.lookupSymbol(String) to be used by other languages to support language lookups in their top-most scope.
* Added TruffleLanguage.Env.lookupHostSymbol(String) to be used by other languages to support language lookups from the host language.
* Added TruffleLanguage.Env.isHostLookupAllowed() to find out whether host lookup is generally allowed.
* Added Node#notifyInserted(Node) to notify the instrumentation framework about changes in the AST after the first execution.
* Added TruffleLanguage.Env.newContextBuilder() that allows guest languages to create inner language contexts/environments by returning TruffleContext instances.
* Added a concept of breakpoints shared accross sessions, associated with Debugger instance: [Debugger.install](http://www.graalvm.org/truffle/javadoc/com/oracle/truffle/api/debug/Debugger.html#install-com.oracle.truffle.api.debug.Breakpoint-), [Debugger.getBreakpoints](http://www.graalvm.org/truffle/javadoc/com/oracle/truffle/api/debug/Debugger.html#getBreakpoints--) and a possibility to listen on breakpoints changes: [Debugger.PROPERTY_BREAKPOINTS](http://www.graalvm.org/truffle/javadoc/com/oracle/truffle/api/debug/Debugger.html#PROPERTY_BREAKPOINTS), [Debugger.addPropertyChangeListener](http://www.graalvm.org/truffle/javadoc/com/oracle/truffle/api/debug/Debugger.html#addPropertyChangeListener-java.beans.PropertyChangeListener-) and [Debugger.removePropertyChangeListener](http://www.graalvm.org/truffle/javadoc/com/oracle/truffle/api/debug/Debugger.html#removePropertyChangeListener-java.beans.PropertyChangeListener-). [Breakpoint.isModifiable](http://www.graalvm.org/truffle/javadoc/com/oracle/truffle/api/debug/Breakpoint.html#isModifiable--) added to be able to distinguish the shared read-only copy of installed Breakpoints.
* [TruffleInstrument.Env.getLanguages()](http://www.graalvm.org/truffle/javadoc/com/oracle/truffle/api/instrumentation/TruffleInstrument.Env.html#getLanguages--) returns languages by their IDs instead of MIME types when the new polyglot API is used.
* Deprecated [ExactMath.addExact(int, int)](http://www.graalvm.org/truffle/javadoc/com/oracle/truffle/api/ExactMath.html#addExact-int-int-), [ExactMath.addExact(long, long)](http://www.graalvm.org/truffle/javadoc/com/oracle/truffle/api/ExactMath.html#addExact-long-long-), [ExactMath.subtractExact(int, int)](http://www.graalvm.org/truffle/javadoc/com/oracle/truffle/api/ExactMath.html#subtractExact-int-int-), [ExactMath.subtractExact(long, long)](http://www.graalvm.org/truffle/javadoc/com/oracle/truffle/api/ExactMath.html#subtractExact-long-long-), [ExactMath.multiplyExact(int, int)](http://www.graalvm.org/truffle/javadoc/com/oracle/truffle/api/ExactMath.html#multiplyExact-int-int-), [ExactMath.multiplyExact(long, long)](http://www.graalvm.org/truffle/javadoc/com/oracle/truffle/api/ExactMath.html#multiplyExact-long-long-). Users can replace these with java.lang.Math utilities of same method names.

## Version 0.26
18-May-2017

* Language can provide additional services and instruments can [look them up](http://www.graalvm.org/truffle/javadoc/com/oracle/truffle/api/instrumentation/TruffleInstrument.Env.html#lookup).
* Renamed `DebugValue.isWriteable` to [DebugValue.isWritable](http://www.graalvm.org/truffle/javadoc/com/oracle/truffle/api/debug/DebugValue.html#isWritable--) to fix spelling.
* [Breakpoint.setCondition](http://www.graalvm.org/truffle/javadoc/com/oracle/truffle/api/debug/Breakpoint.html#setCondition-java.lang.String-) does not throw the IOException any more.
* Added new message [Message.KEY_INFO](http://www.graalvm.org/truffle/javadoc/com/oracle/truffle/api/interop/Message.html#KEY_INFO), and an argument to [Message.KEYS](http://www.graalvm.org/truffle/javadoc/com/oracle/truffle/api/interop/Message.html#KEYS) specifying whether internal keys should be provided. The appropriate foreign access [ForeignAccess.sendKeyInfo](http://www.graalvm.org/truffle/javadoc/com/oracle/truffle/api/interop/ForeignAccess.html#sendKeyInfo-com.oracle.truffle.api.nodes.Node-com.oracle.truffle.api.interop.TruffleObject-java.lang.Object-), [ForeignAccess.sendKeys](http://www.graalvm.org/truffle/javadoc/com/oracle/truffle/api/interop/ForeignAccess.html#sendKeys-com.oracle.truffle.api.nodes.Node-com.oracle.truffle.api.interop.TruffleObject-boolean-) and a new factory [ForeignAccess.Factory26](http://www.graalvm.org/truffle/javadoc/com/oracle/truffle/api/interop/ForeignAccess.Factory26.html).
* A new [KeyInfo](http://www.graalvm.org/truffle/javadoc/com/oracle/truffle/api/interop/KeyInfo.html) utility class added to help with dealing with bit flags.
* Added new Java interop utility methods: [JavaInterop.getKeyInfo](http://www.graalvm.org/truffle/javadoc/com/oracle/truffle/api/interop/java/JavaInterop.html#getKeyInfo-com.oracle.truffle.api.interop.TruffleObject-java.lang.Object-) and [JavaInterop.getMapView](http://www.graalvm.org/truffle/javadoc/com/oracle/truffle/api/interop/java/JavaInterop.html#getMapView-java.util.Map-boolean-).
* Added [metadata](http://www.graalvm.org/truffle/javadoc/com/oracle/truffle/api/metadata/package-summary.html) package, intended for APIs related to guest language structure and consumed by tools.
* Added [ScopeProvider](http://www.graalvm.org/truffle/javadoc/com/oracle/truffle/api/metadata/ScopeProvider.html) to provide a hierarchy of scopes enclosing the given node. The scopes are expected to contain variables valid at the associated node.
* Added [Scope](http://www.graalvm.org/truffle/javadoc/com/oracle/truffle/api/metadata/Scope.html) for instruments to get a list of scopes enclosing the given node. The scopes contain variables valid at the provided node.
* Added [DebugScope](http://www.graalvm.org/truffle/javadoc/com/oracle/truffle/api/debug/DebugScope.html), [DebugStackFrame.getScope](http://www.graalvm.org/truffle/javadoc/com/oracle/truffle/api/debug/DebugStackFrame.html#getScope--) and [DebugValue.getScope](http://www.graalvm.org/truffle/javadoc/com/oracle/truffle/api/debug/DebugValue.html#getScope--) to allow debuggers to retrieve the scope information and associated variables.
* Deprecated [DebugStackFrame.iterator](http://www.graalvm.org/truffle/javadoc/com/oracle/truffle/api/debug/DebugStackFrame.html) and [DebugStackFrame.getValue](http://www.graalvm.org/truffle/javadoc/com/oracle/truffle/api/debug/DebugStackFrame.html), [DebugStackFrame.getScope](http://www.graalvm.org/truffle/javadoc/com/oracle/truffle/api/debug/DebugStackFrame.html#getScope--) is to be used instead.
* Added [Cached.dimensions()](http://www.graalvm.org/truffle/javadoc/com/oracle/truffle/api/dsl/Cached.html) to specify compilation finalness of cached arrays.
* [SuspendedEvent.prepareStepOut](http://www.graalvm.org/truffle/javadoc/com/oracle/truffle/api/debug/SuspendedEvent.html#prepareStepOut-int-) has a `stepCount` argument for consistency with other prepare methods. The no-argument method is deprecated.
* Multiple calls to `SuspendedEvent.prepare*()` methods accumulate the requests to create a composed action. This allows creation of debugging meta-actions.
* [JavaInterop.toJavaClass](http://www.graalvm.org/truffle/javadoc/com/oracle/truffle/api/interop/java/JavaInterop.html#toJavaClass) can find proper Java class for a wrapped object
* Added environment methods TruffleLanguage.Env.getLanguages(), TruffleLanguage.Env.getInstruments(), TruffleInstrument.Env.getLanguages(), TruffleInstrument.Env.getInstruments() that allows languages or instruments to inspect some basic information about other installed languages or instruments.
* Added lookup methods TruffleLanguage.Env.lookup(LanguageInfo, Class), TruffleLanguage.Env.lookup(InstrumentInfo, Class), TruffleInstrument.Env.lookup(LanguageInfo, Class) and TruffleInstrument.Env.lookup(InstrumentInfo, Class) that allows the exchange of services between instruments and languages.
* Added [EventContext.isLanguageContextInitialized](http://www.graalvm.org/truffle/javadoc/com/oracle/truffle/api/instrumentation/EventContext.html#isLanguageContextInitialized--) to be able to test language context initialization in instruments.
* Added [SuspensionFilter](http://www.graalvm.org/truffle/javadoc/com/oracle/truffle/api/debug/SuspensionFilter.html) class, [DebuggerSession.setSteppingFilter](http://www.graalvm.org/truffle/javadoc/com/oracle/truffle/api/debug/DebuggerSession.html#setSteppingFilter-com.oracle.truffle.api.debug.SuspensionFilter-) and [SuspendedEvent.isLanguageContextInitialized](http://www.graalvm.org/truffle/javadoc/com/oracle/truffle/api/debug/SuspendedEvent.html#isLanguageContextInitialized--) to be able to ignore language context initialization during debugging.

## Version 0.25
3-Apr-2017

* Added [Instrumenter.attachOutConsumer](http://www.graalvm.org/truffle/javadoc/com/oracle/truffle/api/instrumentation/Instrumenter.html#attachOutConsumer-T-) and [Instrumenter.attachErrConsumer](http://www.graalvm.org/truffle/javadoc/com/oracle/truffle/api/instrumentation/Instrumenter.html#attachErrConsumer-T-) to receive output from executions run in the associated PolyglotEngine.
* [JavaInterop.asTruffleObject](http://www.graalvm.org/truffle/javadoc/com/oracle/truffle/api/interop/java/JavaInterop.html#asTruffleObject-java.lang.Object-) lists methods as keys
* Deprecated `TypedObject` interface
* Added [PolyglotRuntime](http://www.graalvm.org/truffle/javadoc/com/oracle/truffle/api/vm/PolyglotRuntime.html) for global configuration and to allow engines share resources. The runtime of a PolyglotEngine can be configured using [PolyglotEngine](http://www.graalvm.org/truffle/javadoc/com/oracle/truffle/api/vm/PolyglotEngine.html)`.newBuilder().runtime(runtime).build()`.
* The `getInstruments()` method has been moved from the [PolyglotEngine](http://www.graalvm.org/truffle/javadoc/com/oracle/truffle/api/vm/PolyglotEngine.html) to [PolyglotRuntime](http://www.graalvm.org/truffle/javadoc/com/oracle/truffle/api/vm/PolyglotRuntime.html).
* [TruffleLanguage](http://www.graalvm.org/truffle/javadoc/com/oracle/truffle/api/TruffleLanguage.html) now requires a public default constructor instead of a singleton field named INSTANCE.
* [TruffleLanguage](http://www.graalvm.org/truffle/javadoc/com/oracle/truffle/api/TruffleLanguage.html) now requires a public no argument constructor instead of a singleton field named INSTANCE.
* The [TruffleLanguage](http://www.graalvm.org/truffle/javadoc/com/oracle/truffle/api/TruffleLanguage.html) instance can now be used to share code and assumptions between engine instances. See the TruffleLanguage javadoc for details.
* Added a new constructor to [RootNode](http://www.graalvm.org/truffle/javadoc/com/oracle/truffle/api/nodes/RootNode.html) with a [TruffleLanguage](http://www.graalvm.org/truffle/javadoc/com/oracle/truffle/api/TruffleLanguage.html) instance as argument. The current constructor was deprecated.  
* Added [RootNode.getLanguage(Class)](http://www.graalvm.org/truffle/javadoc/com/oracle/truffle/api/nodes/RootNode.html) to access the current language implementation instance.
* Added [RootNode.getLanguageInfo](http://www.graalvm.org/truffle/javadoc/com/oracle/truffle/api/nodes/RootNode.html) to access public information about the associated language.
* Added [TruffleLanguage.ContextReference](http://www.graalvm.org/truffle/javadoc/com/oracle/truffle/api/TruffleLanguage.html) class and [TruffleLanguage.getContextReference](http://www.graalvm.org/truffle/javadoc/com/oracle/truffle/api/TruffleLanguage.html).
* Added [Value.getMetaObject](http://www.graalvm.org/truffle/javadoc/com/oracle/truffle/api/vm/TruffleLanguage.html) and [Value.getSouceLocation](http://www.graalvm.org/truffle/javadoc/com/oracle/truffle/api/vm/TruffleLanguage.html)
* Deprecated [RootNode.getExecutionContext](http://www.graalvm.org/truffle/javadoc/com/oracle/truffle/api/nodes/RootNode.html)
* Deprecated [TruffleLanguage.createFindContextNode](http://www.graalvm.org/truffle/javadoc/com/oracle/truffle/api/TruffleLanguage.html) and [TruffleLanguage.findContext](http://www.graalvm.org/truffle/javadoc/com/oracle/truffle/api/TruffleLanguage.html).
* Deprecated [Node.getLanguage](http://www.graalvm.org/truffle/javadoc/com/oracle/truffle/api/nodes/Node.html).
* Deprecated [MessageResolution.language](http://www.graalvm.org/truffle/javadoc/com/oracle/truffle/api/nodes/Node.html) without replacement. (jackpot rule available)
* Deprecated [ExecutionContext](http://www.graalvm.org/truffle/javadoc/com/oracle/truffle/api/ExecutionContext.html), use RootNode#getCompilerOptions().
* Added [TruffleInstrument.Registration.services()](http://www.graalvm.org/truffle/javadoc/com/oracle/truffle/api/instrumentation/TruffleInstrument.Registration#services) to support declarative registration of services
* Deprecated internal class DSLOptions. Will be removed in the next release.
* Deprecated [Shape.getData()](http://www.graalvm.org/truffle/javadoc/com/oracle/truffle/api/object/Shape.html) and [ObjectType.createShapeData(Shape)](http://www.graalvm.org/truffle/javadoc/com/oracle/truffle/api/object/ObjectType.html) without replacement.
* Added [TruffleRunner](http://www.graalvm.org/truffle/javadoc/com/oracle/truffle/tck/TruffleRunner.html) JUnit runner for unit testing Truffle compilation.

## Version 0.24
1-Mar-2017
* Added possibility to activate/deactivate breakpoints via [DebuggerSession.setBreakpointsActive](http://www.graalvm.org/truffle/javadoc/com/oracle/truffle/api/debug/DebuggerSession.html#setBreakpointsActive-boolean-) and get the active state via [DebuggerSession.isBreakpointsActive](http://www.graalvm.org/truffle/javadoc/com/oracle/truffle/api/debug/DebuggerSession.html#isBreakpointsActive--).
* Deprecated the send methods in [ForeignAccess](http://www.graalvm.org/truffle/javadoc/com/oracle/truffle/api/interop/ForeignAccess.html) and added a a new version that does not require a frame parameter. ([Jackpot](https://bitbucket.org/jlahoda/jackpot30/wiki/Home) rule for automatic migration available)
* Made [@NodeChild](http://www.graalvm.org/truffle/javadoc/com/oracle/truffle/api/dsl/NodeChild.html) and [@NodeField](http://www.graalvm.org/truffle/javadoc/com/oracle/truffle/api/dsl/NodeField.html) annotations repeatable
* Added Truffle Native Function Interface.
* Abstract deprecated methods in [NodeClass](http://www.graalvm.org/truffle/javadoc/com/oracle/truffle/api/nodes/NodeClass.html) have default implementation
* Added [RootNode.cloneUninitialized](http://www.graalvm.org/truffle/javadoc/com/oracle/truffle/api/nodes/RootNode.html) that allows an optimizing runtime to efficiently create uninitialized clones of root nodes on demand.

## Version 0.23
1-Feb-2017
* Incompatible: Removed most of deprecated APIs from the [com.oracle.truffle.api.source package](http://www.graalvm.org/truffle/javadoc/com/oracle/truffle/api/source/package-summary.html).
* Enabled the new flat generated code layout for Truffle DSL as default. To use it just recompile your guest language with latest Truffle annotation processor. The new layout uses a bitset to encode the states of specializations instead of using a node chain for efficiency. The number of specializations per operation is now limited to 127 (with no implicit casts used). All changes in the new layout are expected to be compatible with the old layout. The optimization strategy for implicit casts and fallback handlers changed and might produce different peak performance results.
* Deprecated the frame argument for [IndirectCallNode](http://www.graalvm.org/truffle/javadoc/com/oracle/truffle/api/nodes/IndirectCallNode.html) and [DirectCallNode](http://www.graalvm.org/truffle/javadoc/com/oracle/truffle/api/nodes/DirectCallNode.html). The frame argument is no longer required.
* Deprecated [FrameInstance](http://www.graalvm.org/truffle/javadoc/com/oracle/truffle/api/frame/FrameInstance.html).getFrame(FrameAccess, boolean). Usages need to be replaced by FrameInstance.getFrame(FrameAccess). The slowPath parameter was removed without replacement.
* Deprecated FrameAccess.NONE without replacement.
* [FrameInstance](http://www.graalvm.org/truffle/javadoc/com/oracle/truffle/api/frame/FrameInstance.html).getFrame now throws an AssertionError if a local variable of a frame was written in READ_ONLY frame access mode.

## Version 0.22
13-Jan-2017
* [TruffleLanguage.isVisible](http://www.graalvm.org/truffle/javadoc/com/oracle/truffle/api/TruffleLanguage.html#isVisible-C-java.lang.Object-) allows languages to control printing of values in interactive environments
* [PolyglotEngine](http://www.graalvm.org/truffle/javadoc/com/oracle/truffle/api/vm/PolyglotEngine.html)`.findGlobalSymbols` that returns `Iterable`
* [TruffleLanguage](http://www.graalvm.org/truffle/javadoc/com/oracle/truffle/api/TruffleLanguage.html)`.importSymbols` that returns `Iterable`
* [RootNode.setCallTarget](http://www.graalvm.org/truffle/javadoc/com/oracle/truffle/api/nodes/RootNode.html#setCallTarget-com.oracle.truffle.api.RootCallTarget-) is deprecated
* Generic parsing method [TruffleLanguage](http://www.graalvm.org/truffle/javadoc/com/oracle/truffle/api/TruffleLanguage.html).`parse(`[ParsingRequest](http://www.graalvm.org/truffle/javadoc/com/oracle/truffle/api/TruffleLanguage.ParsingRequest.html) `)` replaces now deprecated multi-argument `parse` method.
* Added [TruffleLanguage.findMetaObject](http://www.graalvm.org/truffle/javadoc/com/oracle/truffle/api/TruffleLanguage.html#findMetaObject-C-java.lang.Object-) and [DebugValue.getMetaObject](http://www.graalvm.org/truffle/javadoc/com/oracle/truffle/api/debug/DebugValue.html#getMetaObject--) to retrieve a meta-object of a value.
* Added [TruffleLanguage.findSourceLocation](http://www.graalvm.org/truffle/javadoc/com/oracle/truffle/api/TruffleLanguage.html#findSourceLocation-C-java.lang.Object-) and [DebugValue.getSourceLocation](http://www.graalvm.org/truffle/javadoc/com/oracle/truffle/api/debug/DebugValue.html#getSourceLocation--) to retrieve a source section where a value is declared.
* Added [TruffleLanguage.Registration.interactive()](http://www.graalvm.org/truffle/javadoc/com/oracle/truffle/api/TruffleLanguage.Registration.html#interactive--) and [PolyglotEngine.Language.isInteractive()](http://www.graalvm.org/truffle/javadoc/com/oracle/truffle/api/vm/PolyglotEngine.Language.html#isInteractive--) to inform about language interactive capability
* Deprecated the @[Specialization](http://www.graalvm.org/truffle/javadoc/com/oracle/truffle/api/dsl/Specialization.html) contains attribute and renamed it to replaces.
* Deprecated @[ShortCircuit](http://www.graalvm.org/truffle/javadoc/com/oracle/truffle/api/dsl/ShortCircuit.html) DSL annotation without replacement. It is recommended to implement short circuit nodes manually without using the DSL.
* Added Truffle DSL [introspection API](http://www.graalvm.org/truffle/javadoc/com/oracle/truffle/api/dsl/Introspection.html) that provides runtime information for specialization activation and cached data.

## Version 0.21
6-Dec-2016
* Added [Source.isInteractive()](http://www.graalvm.org/truffle/javadoc/com/oracle/truffle/api/source/Source.html#isInteractive--) to inform languages of a possibility to use polyglot engine streams during execution.
* Unavailable [SourceSection](http://www.graalvm.org/truffle/javadoc/com/oracle/truffle/api/source/SourceSection.html)s created by different calls to createUnavailableSection() are no longer equals(). This means builtins can share a single Source and call createUnavailableSection() for each builtin to be considered different in instrumentation.

## Version 0.20
23-Nov-2016
* Deprecated [Node.getAtomicLock()](http://www.graalvm.org/truffle/javadoc/com/oracle/truffle/api/nodes/Node.html#getAtomicLock--) and replaced it with Node.getLock() which returns a Lock.
* Switching the source and target levels to 1.8
* Significant improvements in Java/Truffle interop

## Version 0.19
27-Oct-2016
* New helper methods in [JavaInterop](http://www.graalvm.org/truffle/javadoc/com/oracle/truffle/api/interop/java/JavaInterop.html): `isArray`, `isBoxed`, `isNull`, `isPrimitive`, `unbox`, `asTruffleValue`.
* Relaxed the restrictions for calling methods on [SuspendedEvent](http://www.graalvm.org/truffle/javadoc/com/oracle/truffle/api/debug/SuspendedEvent.html) and [DebugStackFrame](http://www.graalvm.org/truffle/javadoc/com/oracle/truffle/api/debug/DebugStackFrame.html) from other threads than the execution thread. Please see the javadoc of the individual methods for details.

## Version 0.18
1-Oct-2016
* Added [Instrumenter](http://www.graalvm.org/truffle/javadoc/com/oracle/truffle/api/instrumentation/Instrumenter.html).querySourceSections(SourceSectionFilter) to get a filtered list of loaded instances.
* Added [SourceSectionFilter](http://www.graalvm.org/truffle/javadoc/com/oracle/truffle/api/instrumentation/SourceSectionFilter.html).ANY, which always matches.
* Added [Message.KEYS](http://www.graalvm.org/truffle/javadoc/com/oracle/truffle/api/interop/Message.html#KEYS) to let languages enumerate properties of its objects
* Deprecated [LineLocation](http://www.graalvm.org/truffle/javadoc/com/oracle/truffle/api/source/LineLocation.html), [SourceSection](http://www.graalvm.org/truffle/javadoc/com/oracle/truffle/api/source/SourceSection.html).getLineLocation(), [Source](http://www.graalvm.org/truffle/javadoc/com/oracle/truffle/api/source/Source.html).createLineLocation(int) without replacement.
* Deprecated [SourceSection](http://www.graalvm.org/truffle/javadoc/com/oracle/truffle/api/source/SourceSection.html).getShortDescription(); users can replace uses with their own formatting code.
* Deprecated [SourceSection](http://www.graalvm.org/truffle/javadoc/com/oracle/truffle/api/source/SourceSection.html).createUnavailable(String, String) and replaced it with.
* Added [Source](http://www.graalvm.org/truffle/javadoc/com/oracle/truffle/api/source/Source.html).createUnavailableSection(), [SourceSection](http://www.graalvm.org/truffle/javadoc/com/oracle/truffle/api/source/SourceSection.html).isAvailable() to find out whether a source section is available.
* [SourceSection](http://www.graalvm.org/truffle/javadoc/com/oracle/truffle/api/source/SourceSection.html).createSourceSection(int,int) now only throws IllegalArgumentExceptions if indices that are out of bounds with the source only when assertions (-ea) are enabled.
* Deprecated [Source](http://www.graalvm.org/truffle/javadoc/com/oracle/truffle/api/source/Source.html).createSection(int, int, int, int)

## Version 0.17
1-Sep-2016

#### Removals, Deprecations and Breaking Changes

* This release removes many deprecated APIs and is thus slightly incompatible
  * Remove deprecated instrumentation API package `com.oracle.truffle.api.instrument` and all its classes.
  * Remove deprecated API method [TruffleLanguage](http://www.graalvm.org/truffle/javadoc/com/oracle/truffle/api/TruffleLanguage.html)`.isInstrumentable(Node)`, `TruffleLanguage.getVisualizer()`, `TruffleLanguage.createWrapperNode()`, `TruffleLanguage.Env.instrumenter()`, `RootNode.applyInstrumentation()`
  * Remove deprecated API [Debugger](http://www.graalvm.org/truffle/javadoc/com/oracle/truffle/api/debug/Debugger.html)`.setTagBreakpoint`
  * Remove deprecated API [RootNode](http://www.graalvm.org/truffle/javadoc/com/oracle/truffle/api/nodes/RootNode.html)`.applyInstrumentation`
  * Remove deprecated tagging API in [SourceSection](http://www.graalvm.org/truffle/javadoc/com/oracle/truffle/api/source/SourceSection.html) and [Source](http://www.graalvm.org/truffle/javadoc/com/oracle/truffle/api/source/Source.html).

* [PolyglotEngine](http://www.graalvm.org/truffle/javadoc/com/oracle/truffle/api/vm/PolyglotEngine.html)
`eval` method and few similar ones no longer declare `throws IOException`.
The I/O now only occurs when operating with [Source](http://www.graalvm.org/truffle/javadoc/com/oracle/truffle/api/source/Source.html).
The evaluation of already loaded sources doesn't need to perform any I/O operations and
thus it makes little sense to require callers to handle the `IOException`.
This change is binary compatible, yet it is source *incompatible* change.
You may need to [adjust your sources](https://github.com/graalvm/fastr/commit/09ab156925d24bd28837907cc2ad336679afc7a2)
to compile.
* Deprecate support for the "identifier" associated with each [SourceSection](http://www.graalvm.org/truffle/javadoc/com/oracle/truffle/api/source/SourceSection.html)
* Deprecated `PolyglotEngine.Builder.onEvent(EventConsumer)` and class `EventConsumer`, debugger events are now dispatched using the `DebuggerSession`.
* [@Fallback](http://www.graalvm.org/truffle/javadoc/com/oracle/truffle/api/dsl/Fallback.html) does not support type specialized arguments anymore.

#### Additions

* All debugging APIs are now thread-safe and can be used from other threads.
* Changed the debugging API to a session based model.
  * Added [Debugger](http://www.graalvm.org/truffle/javadoc/com/oracle/truffle/api/debug/Debugger.html)`.find(TruffleLanguage.Env)` to lookup the debugger when inside a guest language implementation.
  * Added [Debugger](http://www.graalvm.org/truffle/javadoc/com/oracle/truffle/api/debug/Debugger.html)`.startSession(SuspendedCallback)` to start a new debugging session using a SuspendedCallback as replacement for `ExecutionEvent.prepareStepInto()`.
  * Added class [DebuggerSession](http://www.graalvm.org/truffle/javadoc/com/oracle/truffle/api/debug/DebuggerSession.html) which represents a debugger session where breakpoints can be installed and the execution can be suspended and resumed.
  * Added [Breakpoint](http://www.graalvm.org/truffle/javadoc/com/oracle/truffle/api/debug/Breakpoint.html)`.newBuilder` methods to create a new breakpoint using the builder pattern based on Source, URI or SourceSections.
  * Added [Breakpoint](http://www.graalvm.org/truffle/javadoc/com/oracle/truffle/api/debug/Breakpoint.html)`.isResolved()` to find out whether the source location of a breakpoint is loaded by the guest language.
  * Added [Breakpoint](http://www.graalvm.org/truffle/javadoc/com/oracle/truffle/api/debug/Breakpoint.html)`.isDisposed()` to find out whether a breakpoint is disposed.
  * Added [SuspendedEvent](http://www.graalvm.org/truffle/javadoc/com/oracle/truffle/api/debug/SuspendedEvent.html)`.getReturnValue()` to get return values of calls during debugging.
  * Added [SuspendedEvent](http://www.graalvm.org/truffle/javadoc/com/oracle/truffle/api/debug/SuspendedEvent.html)`.getBreakpoints()` to return the breakpoints that hit for a suspended event.
  * Added [SuspendedEvent](http://www.graalvm.org/truffle/javadoc/com/oracle/truffle/api/debug/SuspendedEvent.html)`.getStackFrames()` to return all guest language stack frames.
  * Added [SuspendedEvent](http://www.graalvm.org/truffle/javadoc/com/oracle/truffle/api/debug/SuspendedEvent.html)`.getTopStackFrame()` to return the topmost stack frame.
  * Added [SuspendedEvent](http://www.graalvm.org/truffle/javadoc/com/oracle/truffle/api/debug/SuspendedEvent.html)`.getSourceSection()` to return the current guest language execution location
  * Added [SuspendedEvent](http://www.graalvm.org/truffle/javadoc/com/oracle/truffle/api/debug/SuspendedEvent.html)`.getSourceSections()` to return all guest language execution locations of the current method in the AST.
  * Added class [DebugStackFrame](http://www.graalvm.org/truffle/javadoc/com/oracle/truffle/api/debug/DebugStackFrame.html) which represents a guest language stack frame. Allows to get values from the current stack frame, access stack values and evaluate inline expressions.
  * Added class [DebugValue](http://www.graalvm.org/truffle/javadoc/com/oracle/truffle/api/debug/DebugValue.html) which represents a value on a stack frame or the result of an evaluated expression.
  * Added class [DebuggerTester](http://www.graalvm.org/truffle/javadoc/com/oracle/truffle/api/debug/DebuggerTester.html) which represents a utility for testing guest language debugger support more easily.
  * Deprecated [Breakpoint](http://www.graalvm.org/truffle/javadoc/com/oracle/truffle/api/debug/Breakpoint.html)`.getCondition()` and replaced it with [Breakpoint](http://www.graalvm.org/truffle/javadoc/com/oracle/truffle/api/debug/Breakpoint.html)`.getConditionExpression()` to return a String instead of a Source object.
  * Deprecated [Breakpoint](http://www.graalvm.org/truffle/javadoc/com/oracle/truffle/api/debug/Breakpoint.html)`.setCondition(String)` and replaced it with [Breakpoint](http://www.graalvm.org/truffle/javadoc/com/oracle/truffle/api/debug/Breakpoint.html)`.setConditionExpression(String)` to avoid throwing IOException.
  * Deprecated class `ExecutionEvent` and replaced it with [Debugger](http://www.graalvm.org/truffle/javadoc/com/oracle/truffle/api/debug/Debugger.html)`.startSession(SuspendedCallback)`
  * Deprecated [Debugger](http://www.graalvm.org/truffle/javadoc/com/oracle/truffle/api/debug/Debugger.html) methods setLineBreakpoint, getBreakpoints, pause. Replacements are available in the DebuggerSession class
  * Deprecated [Breakpoint](http://www.graalvm.org/truffle/javadoc/com/oracle/truffle/api/debug/Breakpoint.html)`.getState()` to be replaced with [Breakpoint](http://www.graalvm.org/truffle/javadoc/com/oracle/truffle/api/debug/Breakpoint.html)isResolved(), [Breakpoint](http://www.graalvm.org/truffle/javadoc/com/oracle/truffle/api/debug/Breakpoint.html)isDisposed() and [Breakpoint](http://www.graalvm.org/truffle/javadoc/com/oracle/truffle/api/debug/Breakpoint.html)`.isEnabled()`.
  * Deprecated [SuspendedEvent](http://www.graalvm.org/truffle/javadoc/com/oracle/truffle/api/debug/SuspendedEvent.html)`.getNode()` and [SuspendedEvent](http://www.graalvm.org/truffle/javadoc/com/oracle/truffle/api/debug/SuspendedEvent.html).getFrame() without direct replacement.
  * Deprecated [SuspendedEvent](http://www.graalvm.org/truffle/javadoc/com/oracle/truffle/api/debug/SuspendedEvent.html)`.getRecentWarnings()` and replaced it with [SuspendedEvent](http://www.graalvm.org/truffle/javadoc/com/oracle/truffle/api/debug/SuspendedEvent.html).getBreakpointConditionException(Breakpoint)
  * Deprecated [SuspendedEvent](http://www.graalvm.org/truffle/javadoc/com/oracle/truffle/api/debug/SuspendedEvent.html)`.eval` and replaced it with `DebugStackFrame.eval(String)`
  * Deprecated [SuspendedEvent](http://www.graalvm.org/truffle/javadoc/com/oracle/truffle/api/debug/SuspendedEvent.html)`.getStack()` and replaced it with [SuspendedEvent](http://www.graalvm.org/truffle/javadoc/com/oracle/truffle/api/debug/SuspendedEvent.html).getStackFrames()
  * Deprecated [SuspendedEvent](http://www.graalvm.org/truffle/javadoc/com/oracle/truffle/api/debug/SuspendedEvent.html)`.toString(Object, FrameInstance)` and replaced it with `DebugValue.as(String.class)`.

* [TruffleLanguage.createContext](http://www.graalvm.org/truffle/javadoc/com/oracle/truffle/api/TruffleLanguage.html#createContext-com.oracle.truffle.api.TruffleLanguage.Env-)
supports [post initialization callback](http://www.graalvm.org/truffle/javadoc/com/oracle/truffle/api/TruffleLanguage.html#initializeContext-C-)
* Added [SourceSectionFilter.Builder](http://www.graalvm.org/truffle/javadoc/com/oracle/truffle/api/instrumentation/SourceSectionFilter.Builderhtml).`sourceIs(SourcePredicate)` to filter for source sections with a custom source predicate.
* Added [TruffleInstrument.Env](http://www.graalvm.org/truffle/javadoc/com/oracle/truffle/api/instrumentation/TruffleInstrument.Env.html).`isEngineRoot(RootNode)` to find out where the context of the current evaluation ends when looking up the guest language stack trace with `TruffleRuntime.iterateFrames()`.
* Added [TruffleInstrument.Env](http://www.graalvm.org/truffle/javadoc/com/oracle/truffle/api/instrumentation/TruffleInstrument.Env.html).`toString(Node, Object)` to allow string conversions for objects given a Node to identify the guest language.
* Added [EventContext](http://www.graalvm.org/truffle/javadoc/com/oracle/truffle/api/instrumentation/EventContext.html).`lookupExecutionEventNode(EventBinding)` to lookup other execution event nodes using the binding at a source location.
* Added [Node.getAtomicLock()](http://www.graalvm.org/truffle/javadoc/com/oracle/truffle/api/nodes/Node.html#getAtomicLock--) to allow atomic updates that avoid creating a closure.

## Version 0.16
* [Layout](http://www.graalvm.org/truffle/javadoc/com/oracle/truffle/api/object/dsl/Layout.html)
  now accepts an alternative way to construct an object with the `build` method instead of `create`.
* [TruffleTCK](http://www.graalvm.org/truffle/javadoc/com/oracle/truffle/tck/TruffleTCK.html) tests simple operation on foreign objects. For example, a simple WRITE accesss, a HAS_SIZE access, or an IS_NULL access. It also tests the message resolution of Truffle language objects, which enables using them in other languages.

## Version 0.15
1-Jul-2016
* [Source](http://www.graalvm.org/truffle/javadoc/com/oracle/truffle/api/source/Source.html) shall be
constructed via its `newBuilder` methods. The other ways to construct or modify
source objects are now deprecated.
* [RootNode.getName](http://www.graalvm.org/truffle/javadoc/com/oracle/truffle/api/nodes/RootNode.html#getName--)
to provide name of a method or function it represents.
* Instruments are now [loaded eagerly](https://github.com/graalvm/graal/commit/81018616abb0d4ae68e98b7fcd6fda7c8d0393a2) -
which has been reported as an observable behavioral change.
* The [Instrumenter](http://www.graalvm.org/truffle/javadoc/com/oracle/truffle/api/instrumentation/Instrumenter.html)
now allows one to observe when sources and source sections are being loaded via
[attaching a listener](http://www.graalvm.org/truffle/javadoc/com/oracle/truffle/api/instrumentation/Instrumenter.html#attachLoadSourceListener-com.oracle.truffle.api.instrumentation.SourceSectionFilter-T-boolean-).
* Control the way loops are exploded with a new [LoopExplosionKind](http://www.graalvm.org/truffle/javadoc/com/oracle/truffle/api/nodes/ExplodeLoop.LoopExplosionKind.html)
enum.
* [SuspendedEvent](http://www.graalvm.org/truffle/javadoc/com/oracle/truffle/api/debug/SuspendedEvent.html#toString-java.lang.Object-com.oracle.truffle.api.frame.FrameInstance-)
provides a way to convert any value on stack to its string representation.
* [TruffleTCK](http://www.graalvm.org/truffle/javadoc/com/oracle/truffle/tck/TruffleTCK.html) checks
whether languages properly support being interrupted after a time out
* Language implementations are encouraged to mark their internal sources as
[internal](http://www.graalvm.org/truffle/javadoc/com/oracle/truffle/api/source/Source.html#isInternal--)

## Version 0.14
2-Jun-2016
* [Source](http://www.graalvm.org/truffle/javadoc/com/oracle/truffle/api/source/Source.html) has been
rewritten to be more immutable. Once (part of) content of a source is loaded, it cannot be
changed.
* Methods `fromNamedAppendableText`, `fromNamedText` and `setFileCaching` of
`Source` has been deprecated as useless or not well defined
* New method `Source`.[getURI()](http://www.graalvm.org/truffle/javadoc/com/oracle/truffle/api/source/Source.html#getURI--)
has been introduced and should be used as a persistent identification of `Source` rather than
existing `getName()` & co. methods. Debugger is using the `URI` to
[attach breakpoints](http://www.graalvm.org/truffle/javadoc/com/oracle/truffle/api/debug/Debugger.html#setLineBreakpoint-int-java.net.URI-int-boolean-)
to not yet loaded sources
* Debugger introduces new [halt tag](http://www.graalvm.org/truffle/javadoc/com/oracle/truffle/api/debug/DebuggerTags.AlwaysHalt.html) to
make it easier to simulate concepts like JavaScript's `debugger` statement
* Debugger can be paused via the Debugger.[pause](http://www.graalvm.org/truffle/javadoc/com/oracle/truffle/api/debug/Debugger.html#pause--)
method
* [@CompilationFinal](http://www.graalvm.org/truffle/javadoc/com/oracle/truffle/api/CompilerDirectives.CompilationFinal.html)
annotation can now specify whether the finality applies to array elements as well
* [TruffleTCK](http://www.graalvm.org/truffle/javadoc/com/oracle/truffle/tck/TruffleTCK.html) has been
enhanced to test behavior of languages with respect to foreign array objects


## Version 0.13
22-Apr-2016
* `AcceptMessage` has been deprecated, replaced by
[MessageResolution](http://www.graalvm.org/truffle/javadoc/com/oracle/truffle/api/interop/MessageResolution.html) &
[co](http://www.graalvm.org/truffle/javadoc/com/oracle/truffle/api/interop/Resolve.html). annotations.
Now all message-oriented annotations need to be placed in a single source file.
That simplifies readability as well as improves incremental compilation in certain systems.
* Deprecated `Node.assignSourceSection` removed. This reduces the amount of memory
occupied by [Node](http://www.graalvm.org/truffle/javadoc/com/oracle/truffle/api/nodes/Node.html)
instance.
* `PolyglotEngine.Value.execute` is now as fast as direct `CallTarget.call`.
Using the [PolyglotEngine](http://www.graalvm.org/truffle/javadoc/com/oracle/truffle/api/vm/PolyglotEngine.html)
abstraction now comes with no overhead. Just [JPDA debuggers](http://wiki.apidesign.org/wiki/Truffle#Debugging_from_NetBeans)
need to
[turn debugging on](http://www.graalvm.org/truffle/javadoc/com/oracle/truffle/api/debug/Debugger.html#find-com.oracle.truffle.api.vm.PolyglotEngine-)
explicitly.
* Sharing of efficient code/AST between multiple instances of
[PolyglotEngine](http://www.graalvm.org/truffle/javadoc/com/oracle/truffle/api/vm/PolyglotEngine.html)
is possible. Using more than one `PolyglotEngine` resulted in code de-opt previously.
That isn't the case anymore. Future version of the API will provide explicit control
over the set of engines that share the code.
* Simple language JAR no longer contains test classes. There is a separate simple language tests distribution.

## Version 0.12
* The Instrumentation Framework has been revised and has new APIs that are integrated into the PolyglotEngine.
* Instrumentation support required of language implementations is specified as abstract methods on TruffleLanguage.
* Clients access instrumentation services via an instance of Instrumenter, provided by the Polyglot framework.
* `TruffleRuntime#iterateFrames` now starts at the current frame.

## Version 0.11
28-Jan-2016
* Improved interop API
* PolyglotEngine.Builder.getConfig
* TruffleLanguage.Env.isMimeTypeSupported

## Version 0.10
18-Dec-2015
* Profile API classes moved into its own com.oracle.truffle.api.profiles package

## Version 0.9
21-Oct-2015
* Debugger API

## Version 0.8
17-Jul-2015, [Repository Revision](http://lafo.ssw.uni-linz.ac.at/hg/truffle/shortlog/graal-0.8)
* The Truffle repository no longer contains Graal
* PolyglotEngine is an entry point for creating, building and running multi language Truffle systems
* Implement TruffleLanguage and use @Registration to register your language into the Truffle polyglot system
* Include Truffle TCK (test compatibility kit) into your test cases to verify your language implementation is compliant enough
* Interoperability API polished
* Cleanup of Source related API

## Version 0.7
29-Apr-2015, [Repository Revision](http://hg.openjdk.java.net/graal/graal/shortlog/graal-0.7)
* New, faster partial evaluation (no more TruffleCache).
* If a method is annotated with @ExplodeLoop and contains a loop that can not be exploded, partial evaluation will fail.
* Truffle background compilation is now multi-threaded.
* Experimental merge=true flag for @ExplodeLoop allows building bytecode-based interpreters (see BytecodeInterpreterPartialEvaluationTest).
* Added Node#deepCopy as primary method to copy ASTs.
* Disable inlining across Truffle boundary by default. New option TruffleInlineAcrossTruffleBoundary default false.
* Node.replace(Node) now guards against non-assignable replacement, and Node.isReplacementSafe(Node) checks in advance.
* Instrumentation:  AST "probing" is now safe and implemented by Node.probe(); language implementors need only implement Node.isInstrumentable() and Node.createWrapperNode().
* Instrumentation:  A new framework defines a category of  simple "instrumentation tools" that can be created, configured, and installed, after which they autonomously collect execution data of some kind.
* Instrumentation:  A new example "instrumentation tool" is a language-agnostic collector of code coverage information (CoverageTracker); there are two other examples.
* Removed unsafe compiler directives; use `sun.misc.Unsafe` instead.
* Removed `Node#onAdopt()`.
* Implemented a new generated code layout that reduces the code size.
* Changed all methods enclosed in a @TypeSystem must now be static.
* Changed all methods enclosed in generated type system classes are now static.
* Deprecated the type system constant used in the generated type system classes.
* Changed NodeFactory implementations are no longer generated by default. Use {Node}Gen#create instead of {Node}Factory#create to create new instances of nodes.
* Added @GenerateNodeFactory to generate NodeFactory implementations for this node and its subclasses.
* Deprecated @NodeAssumptions for removal in the next release.
* Deprecated experimental @Implies for removal in the next release.
* Added new package c.o.t.api.dsl.examples to the c.o.t.api.dsl project containing documented and debug-able Truffle-DSL use cases.
* Changed "typed execute methods" are no longer required for use as specialization return type or parameter. It is now sufficient to declare them in the @TypeSystem.
* Added @Cached annotation to express specialization local state.
* Added Specialization#limit to declare a limit expression for the maximum number of specialization instantiations.
* Changed syntax and semantics of Specialization#assumptions and Specialization#guards. They now use a Java like expression syntax.
* Changed guard expressions that do not bind any dynamic parameter are invoked just once per specialization instantiation. They are now asserted to be true on the fast path.
* Renamed @ImportGuards to @ImportStatic.
* Changed declaring a @TypeSystemReference for a node that contains specializations is not mandatory anymore.
* Changed types used in specializations are not restricted on types declared in the type system anymore.
* Changed nodes that declare all execute methods with the same number of evaluated arguments as specialization arguments do not require @NodeChild annotations anymore.
* Changed types used in checks and casts are not mandatory to be declared in the type system.

## Version 0.6
19-Dec-2014, [Repository Revision](http://hg.openjdk.java.net/graal/graal/shortlog/graal-0.6)
* Instrumentation: add Instrumentable API for language implementors, with most details automated (see package `com.oracle.truffle.api.instrument`).
* The BranchProfile constructor is now private. Use BranchProfile#create() instead.
* Renamed @CompilerDirectives.SlowPath to @CompilerDirectives.TruffleBoundary
* Renamed RootNode#isSplittable to RootNode#isCloningAllowed
* Removed RootNode#split. Cloning ASTs for splitting is now an implementation detail of the Truffle runtime implementation.
* Renamed DirectCallNode#isSplittable to DirectCallNode#isCallTargetCloningAllowed
* Renamed DirectCallNode#split to DirectCallNode#cloneCallTarget
* Renamed DirectCallNode#isSplit to DirectCallNode#isCallTargetCloned
* Added PrimitiveValueProfile.
* Added -G:TruffleTimeThreshold=5000 option to defer compilation for call targets
* Added RootNode#getExecutionContext to identify nodes with languages
* Removed `FrameTypeConversion` interface and changed the corresponding `FrameDescriptor` constructor to have a default value parameter instead.
* Removed `CompilerDirectives.unsafeFrameCast` (equivalent to a `(MaterializedFrame)` cast).
* Added `TruffleRuntime#getCapability` API method.
* Added `NodeInterface` and allowed child field to be declared with interfaces that extend it.
* Added `CompilerOptions` and allowed it to be set for `ExecutionContext` and `RootNode`.
* Added experimental object API (see new project `com.oracle.truffle.api.object`).

## Version 0.5
23-Sep-2014, [Repository Revision](http://hg.openjdk.java.net/graal/graal/shortlog/graal-0.5)
* Added `TruffleRuntime#getCallTargets()` to get all call targets that were created and are still referenced.
* Added `NeverValidAssumption` to complement `AlwaysValidAssumption`.
* Fixed a bug in `AssumedValue` that may not invalidate correctly.
* New option, `-G:+/-TruffleCompilationExceptionsAreThrown`, that will throw an `OptimizationFailedException` for compiler errors.

## Version 0.4
19-Aug-2014, [Repository Revision](http://hg.openjdk.java.net/graal/graal/shortlog/graal-0.4)
### Truffle
* Change API for stack walking to a visitor: `TruffleRuntime#iterateFrames` replaces `TruffleRuntime#getStackTrace`
* New flag `-G:+TraceTruffleCompilationCallTree` to print the tree of inlined calls before compilation.
* `truffle.jar`: strip out build-time only dependency into a seperated JAR file (`truffle-dsl-processor.jar`)
* New flag `-G:+TraceTruffleCompilationAST` to print the AST before compilation.
* New experimental `TypedObject` interface added.
* Added `isVisited` method for `BranchProfile`.
* Added new `ConditionProfile`, `BinaryConditionProfile` and `CountingConditionProfile` utility classes to profile if conditions.

## Version 0.3
9-May-2014, [Repository Revision](http://hg.openjdk.java.net/graal/graal/shortlog/graal-0.3)
* The method `CallTarget#call` takes now a variable number of Object arguments.
* Support for collecting stack traces and for accessing the current frame in slow paths (see `TruffleRuntime#getStackTrace`).
* Renamed `CallNode` to `DirectCallNode`.
* Renamed `TruffleRuntime#createCallNode` to `TruffleRuntime#createDirectCallNode`.
* Added `IndirectCallNode` for calls with a changing `CallTarget`.
* Added `TruffleRuntime#createIndirectCallNode` to create an `IndirectCallNode`.
* `DirectCallNode#inline` was renamed to `DirectCallNode#forceInlining()`.
* Removed deprecated `Node#adoptChild`.

## Version 0.2
25-Mar-2014, [Repository Revision](http://hg.openjdk.java.net/graal/graal/shortlog/graal-0.2)
* New API `TruffleRuntime#createCallNode` to create call nodes and to give the runtime system control over its implementation.
* New API `RootNode#getCachedCallNodes` to get a weak set of `CallNode`s that have registered to call the `RootNode`.
* New API to split the AST of a call-site context sensitively. `CallNode#split`, `CallNode#isSplittable`, `CallNode#getSplitCallTarget`, `CallNode#getCurrentCallTarget`, `RootNode#isSplittable`, `RootNode#split`.
* New API to inline a call-site into the call-graph. `CallNode#isInlinable`, `CallNode#inline`, `CallNode#isInlined`.
* New API for the runtime environment to register `CallTarget`s as caller to the `RootNode`. `CallNode#registerCallTarget`.
* Improved API for counting nodes in Truffle ASTs. `NodeUtil#countNodes` can be used with a `NodeFilter`.
* New API to declare the cost of a Node for use in runtime environment specific heuristics. See `NodeCost`, `Node#getCost` and `NodeInfo#cost`.
* Changed `Node#replace` reason parameter type to `CharSequence` (to enable lazy string building)
* New `Node#insert` method for inserting new nodes into the tree (formerly `adoptChild`)
* New `Node#adoptChildren` helper method that adopts all (direct and indirect) children of a node
* New API `Node#atomic` for atomic tree operations
* Made `Node#replace` thread-safe


## Version 0.1
5-Feb-2014, [Repository Revision](http://hg.openjdk.java.net/graal/graal/shortlog/graal-0.1)
* Initial version of a multi-language framework on top of Graal.<|MERGE_RESOLUTION|>--- conflicted
+++ resolved
@@ -6,12 +6,9 @@
 * Added `TypeDescriptor.subtract(TypeDescriptor)` creating a new `TypeDescriptor` by removing the given type from a union or intersection type.
 * Added `CompilerDirectives.blackhole(value)` which can be helpful for benchmarking.
 * Added `TruffleLanguage#Env.registerOnDispose(Closeable)` registering `Closeable`s for automatic close on context dispose.
-<<<<<<< HEAD
 * Added `RootNode#countsTowardsStackTraceLimit()`, replacing `RootNode#isInternal()` as the criterion that determines whether a frame with the given root node counts towards the stack trace limit.
 * Added `engine.UsePreInitializedContext` option which can be used to disable usage of pre-initialized context.
-=======
 * Added `MemoryFence`: provides methods for fine-grained control of memory ordering.
->>>>>>> 3039ac31
 
 ## Version 21.1.0
 * Added methods into `Instrumenter` that create bindings to be attached later on. Added `EventBinding.attach()` method.
